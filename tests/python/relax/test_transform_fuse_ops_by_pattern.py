--- conflicted
+++ resolved
@@ -1055,7 +1055,6 @@
     )
 
 
-<<<<<<< HEAD
 @pytest.mark.skip_well_formed_check_before_transform
 def test_error_on_repeated_variable_definitions():
     """Raise error for SSA violations
@@ -1075,7 +1074,8 @@
 
     with pytest.raises(ValueError):
         relax.transform.FuseOpsByPattern(patterns)(mod)
-=======
+
+
 def test_matmul_symbolic_var():
     @I.ir_module
     class Before:
@@ -1238,7 +1238,6 @@
         Before
     )
     tvm.ir.assert_structural_equal(Expected, After)
->>>>>>> 3556c4fa
 
 
 if __name__ == "__main__":
