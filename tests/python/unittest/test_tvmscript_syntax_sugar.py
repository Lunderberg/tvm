--- conflicted
+++ resolved
@@ -399,7 +399,6 @@
     assert_structural_equal(implicit, explicit)
 
 
-<<<<<<< HEAD
 def test_preserve_foldable_constant():
     @T.prim_func
     def explicit(i: T.int32):
@@ -410,7 +409,8 @@
         T.evaluate(i + 0)
 
     assert_structural_equal(implicit, explicit)
-=======
+
+
 def test_preserve_variable_name():
     """Use variable name when generating tir::LetStmt"""
 
@@ -422,7 +422,6 @@
 
     var_name = func.body.body.var.name
     assert var_name == "j"
->>>>>>> b724c87f
 
 
 if __name__ == "__main__":
