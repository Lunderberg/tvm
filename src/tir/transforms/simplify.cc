--- conflicted
+++ resolved
@@ -39,12 +39,9 @@
 
 struct SimplifyConfigNode : public tvm::AttrsNode<SimplifyConfigNode> {
   bool transitively_prove_inequalities;
-<<<<<<< HEAD
   bool propagate_knowns_to_prove_conditional;
   bool propagate_knowns_to_simplify_expressions;
-=======
   bool convert_boolean_to_and_of_ors;
->>>>>>> 605876e6
 
   TVM_DECLARE_ATTRS(SimplifyConfigNode, "tir.transform.SimplifyConfig") {
     TVM_ATTR_FIELD(transitively_prove_inequalities)
@@ -52,7 +49,6 @@
             "If true, simplify conditionals with transitive combinations of scoped constraints")
         .set_default(false);
 
-<<<<<<< HEAD
     TVM_ATTR_FIELD(propagate_knowns_to_prove_conditional)
         .describe(
             "If true, known buffer values are propagated and used to statically prove conditionals")
@@ -62,10 +58,10 @@
         .describe(
             "If true, known buffer values are propagated and used to replace BufferLoad wherever "
             "possible")
-=======
+        .set_default(false);
+
     TVM_ATTR_FIELD(convert_boolean_to_and_of_ors)
         .describe("If true, simplify conditionals into an AND of ORs")
->>>>>>> 605876e6
         .set_default(false);
   }
 
