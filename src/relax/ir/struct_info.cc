/*
 * Licensed to the Apache Software Foundation (ASF) under one
 * or more contributor license agreements.  See the NOTICE file
 * distributed with this work for additional information
 * regarding copyright ownership.  The ASF licenses this file
 * to you under the Apache License, Version 2.0 (the
 * "License"); you may not use this file except in compliance
 * with the License.  You may obtain a copy of the License at
 *
 *   http://www.apache.org/licenses/LICENSE-2.0
 *
 * Unless required by applicable law or agreed to in writing,
 * software distributed under the License is distributed on an
 * "AS IS" BASIS, WITHOUT WARRANTIES OR CONDITIONS OF ANY
 * KIND, either express or implied.  See the License for the
 * specific language governing permissions and limitations
 * under the License.
 */

/*!
 * \file src/relax/ir/struct_info.cc
 * \brief Relax struct info.
 */
#include <tvm/relax/analysis.h>
#include <tvm/relax/struct_info.h>
#include <tvm/relax/struct_info_functor.h>
#include <tvm/runtime/registry.h>

namespace tvm {
namespace relax {

ObjectStructInfo::ObjectStructInfo(Span span) {
  ObjectPtr<ObjectStructInfoNode> n = make_object<ObjectStructInfoNode>();
  n->span = span;
  data_ = std::move(n);
}

TVM_REGISTER_NODE_TYPE(ObjectStructInfoNode);

TVM_REGISTER_GLOBAL("relax.ObjectStructInfo").set_body_typed([](Span span) {
  return ObjectStructInfo(span);
});

// Prim
PrimStructInfo::PrimStructInfo(PrimExpr value, Span span) {
  ObjectPtr<PrimStructInfoNode> n = make_object<PrimStructInfoNode>();
  n->dtype = value->dtype;
  n->value = std::move(value);
  n->span = span;
  data_ = std::move(n);
}

PrimStructInfo::PrimStructInfo(DataType dtype, Span span) {
  ObjectPtr<PrimStructInfoNode> n = make_object<PrimStructInfoNode>();
  n->dtype = dtype;
  n->value = NullOpt;
  n->span = span;
  data_ = std::move(n);
}

TVM_REGISTER_NODE_TYPE(PrimStructInfoNode);

TVM_REGISTER_GLOBAL("relax.PrimStructInfoFromDtype").set_body_typed([](DataType dtype, Span span) {
  return PrimStructInfo(dtype, span);
});

TVM_REGISTER_GLOBAL("relax.PrimStructInfoFromValue").set_body_typed([](PrimExpr value, Span span) {
  return PrimStructInfo(value, span);
});

// Shape
ShapeStructInfo::ShapeStructInfo(Array<PrimExpr> values, Span span) {
  ObjectPtr<ShapeStructInfoNode> n = make_object<ShapeStructInfoNode>();
  n->ndim = static_cast<int>(values.size());
  n->values = values.Map([](PrimExpr value) {
    if (value->IsInstance<IntImmNode>()) {
      return tvm::cast(DataType::Int(64), value);
    }
    ICHECK(value.dtype() == DataType::Int(64))
        << "the value in ShapeStructInfo can only have dtype of int64";
    return value;
  });
  n->span = span;
  data_ = std::move(n);
}

ShapeStructInfo::ShapeStructInfo(int ndim, Span span) {
  ObjectPtr<ShapeStructInfoNode> n = make_object<ShapeStructInfoNode>();
  CHECK_GE(ndim, -1) << "ndim of ShapeStructInfo must be >= -1, but got " << ndim;
  n->ndim = ndim;
  n->span = span;
  data_ = std::move(n);
}

TVM_REGISTER_NODE_TYPE(ShapeStructInfoNode);

TVM_REGISTER_GLOBAL("relax.ShapeStructInfo")
    .set_body_typed([](Optional<Array<PrimExpr>> values, int ndim, Span span) {
      if (values.defined()) {
        CHECK_EQ(ndim, kUnknownNDim) << "ValueError: Cannot both specify values and ndim";
        return ShapeStructInfo(values.value(), span);
      } else {
        return ShapeStructInfo(ndim, span);
      }
    });

// Tensor
TensorStructInfo::TensorStructInfo(Expr shape, DataType dtype, Optional<VDevice> vdevice,
                                   Span span) {
  ObjectPtr<TensorStructInfoNode> n = make_object<TensorStructInfoNode>();
  // assign ndim before move
  Optional<ShapeStructInfo> sinfo = MatchStructInfo<ShapeStructInfo>(shape);
  ICHECK(sinfo) << "We expect shape to contain pre-set shape struct info";
  ICHECK(shape.defined()) << "Must provide a shape in this constructor";
  ICHECK(shape->IsInstance<ShapeExprNode>() || shape->IsInstance<VarNode>())
      << "We require shape to be normalized when constructing TensorStructInfo";
  n->ndim = sinfo.get()->ndim;
  // assign rest of the fields.
  n->shape = std::move(shape);
  n->dtype = dtype;
  n->vdevice = vdevice;
  n->span = span;
  data_ = std::move(n);
}

TensorStructInfo::TensorStructInfo(DataType dtype, int ndim, Optional<VDevice> vdevice, Span span) {
  ObjectPtr<TensorStructInfoNode> n = make_object<TensorStructInfoNode>();
  CHECK_GE(ndim, -1) << "ndim of TensorStructInfo must be >= -1, but got " << ndim;
  n->ndim = ndim;
  n->dtype = dtype;
  n->vdevice = vdevice;
  n->span = span;
  data_ = std::move(n);
}

TVM_REGISTER_NODE_TYPE(TensorStructInfoNode);

TVM_REGISTER_GLOBAL("relax.TensorStructInfo")
    .set_body_typed([](Optional<Expr> shape, DataType dtype, int ndim, VDevice vdevice, Span span) {
      if (shape.defined()) {
        CHECK_EQ(ndim, kUnknownNDim) << "ValueError: Cannot both specify shape and ndim";
        return TensorStructInfo(shape.value(), dtype, vdevice, span);
      } else {
        return TensorStructInfo(dtype, ndim, vdevice, span);
      }
    });

// Tuple
TupleStructInfo::TupleStructInfo(Array<StructInfo> fields, Span span) {
  ObjectPtr<TupleStructInfoNode> n = make_object<TupleStructInfoNode>();
  n->fields = std::move(fields);
  n->span = span;
  data_ = std::move(n);
}

TVM_REGISTER_NODE_TYPE(TupleStructInfoNode);

TVM_REGISTER_GLOBAL("relax.TupleStructInfo")
    .set_body_typed([](Array<StructInfo> fields, Span span) {
      return TupleStructInfo(fields, span);
    });

// Func
FuncStructInfo::FuncStructInfo(Array<StructInfo> params, StructInfo ret, bool purity, Span span) {
  ObjectPtr<FuncStructInfoNode> n = make_object<FuncStructInfoNode>();
  n->params = std::move(params);
  n->ret = std::move(ret);
  n->purity = std::move(purity);
  n->span = span;
  data_ = std::move(n);
}

FuncStructInfo FuncStructInfo::OpaqueFunc(StructInfoDeriveFunc derive_func, bool purity,
                                          Span span) {
  ObjectPtr<FuncStructInfoNode> n = make_object<FuncStructInfoNode>();
  n->derive_func = std::move(derive_func);
  n->ret = ObjectStructInfo();
  n->purity = std::move(purity);
  n->span = span;
  return FuncStructInfo(n);
}

FuncStructInfo FuncStructInfo::OpaqueFunc(StructInfo ret, bool purity, Span span) {
  ObjectPtr<FuncStructInfoNode> n = make_object<FuncStructInfoNode>();
  n->ret = std::move(ret);
  n->purity = std::move(purity);
  n->span = span;
  return FuncStructInfo(n);
}

TVM_REGISTER_NODE_TYPE(FuncStructInfoNode);

TVM_REGISTER_GLOBAL("relax.FuncStructInfo")
    .set_body_typed([](Array<StructInfo> params, StructInfo ret, bool purity, Span span) {
      return FuncStructInfo(params, ret, purity, span);
    });

TVM_REGISTER_GLOBAL("relax.FuncStructInfoOpaqueFunc")
    .set_body_typed([](Optional<StructInfo> ret, Optional<StructInfoDeriveFunc> derive_func,
                       bool purity, Span span) {
      if (derive_func.defined()) {
        ICHECK(!ret.defined()) << "ValueError: Cannot specify both ret and derive_func";
        return FuncStructInfo::OpaqueFunc(derive_func.value(), purity, span);
      } else {
        return FuncStructInfo::OpaqueFunc(ret.value_or(ObjectStructInfo()), purity, span);
      }
    });

// Helper functions
void UpdateStructInfo(Expr expr, StructInfo struct_info) {
<<<<<<< HEAD
  ICHECK(!expr->struct_info_.defined())
      << "To ensure idempotency, "
      << "the expression passed to UpdateStructInfo "
      << "must not have any prior StructInfo.  "
      << "However, expression " << expr << " has struct info " << expr->struct_info_
      << ", which cannot be overwritten with " << struct_info;
=======
  // ICHECK(!expr->struct_info_.defined())
  //     << "the struct_info_ of the Expr to be updated must be nullptr for idempotency";
>>>>>>> 30f54c03
  expr->struct_info_ = struct_info;
  // also set checked type
  expr->checked_type_ = GetStaticType(struct_info);
}

TVM_REGISTER_GLOBAL("relax.UpdateStructInfo").set_body_typed([](Expr expr, StructInfo struct_info) {
  UpdateStructInfo(expr, struct_info);
});

TVM_REGISTER_GLOBAL("ir.ExprStructInfo").set_body_typed([](Expr expr) {
  return GetStructInfo(expr);
});

}  // namespace relax
}  // namespace tvm<|MERGE_RESOLUTION|>--- conflicted
+++ resolved
@@ -208,17 +208,12 @@
 
 // Helper functions
 void UpdateStructInfo(Expr expr, StructInfo struct_info) {
-<<<<<<< HEAD
-  ICHECK(!expr->struct_info_.defined())
-      << "To ensure idempotency, "
-      << "the expression passed to UpdateStructInfo "
-      << "must not have any prior StructInfo.  "
-      << "However, expression " << expr << " has struct info " << expr->struct_info_
-      << ", which cannot be overwritten with " << struct_info;
-=======
   // ICHECK(!expr->struct_info_.defined())
-  //     << "the struct_info_ of the Expr to be updated must be nullptr for idempotency";
->>>>>>> 30f54c03
+  //     << "To ensure idempotency, "
+  //     << "the expression passed to UpdateStructInfo "
+  //     << "must not have any prior StructInfo.  "
+  //     << "However, expression " << expr << " has struct info " << expr->struct_info_
+  //     << ", which cannot be overwritten with " << struct_info;
   expr->struct_info_ = struct_info;
   // also set checked type
   expr->checked_type_ = GetStaticType(struct_info);
