/*
 * Licensed to the Apache Software Foundation (ASF) under one
 * or more contributor license agreements.  See the NOTICE file
 * distributed with this work for additional information
 * regarding copyright ownership.  The ASF licenses this file
 * to you under the Apache License, Version 2.0 (the
 * "License"); you may not use this file except in compliance
 * with the License.  You may obtain a copy of the License at
 *
 *   http://www.apache.org/licenses/LICENSE-2.0
 *
 * Unless required by applicable law or agreed to in writing,
 * software distributed under the License is distributed on an
 * "AS IS" BASIS, WITHOUT WARRANTIES OR CONDITIONS OF ANY
 * KIND, either express or implied.  See the License for the
 * specific language governing permissions and limitations
 * under the License.
 */

/*!
 * \file rewrite_simplify.cc
 * \brief Rewrite-rule based simplification.
 */
// Acknowledgement: Most rewrite-rules are from Halide.
#include "rewrite_simplify.h"

#include <tvm/arith/analyzer.h>
#include <tvm/tir/builtin.h>
#include <tvm/tir/op.h>

#include <algorithm>

#include "../target/datatype/registry.h"
#include "conjunctive_normal_form.h"
#include "const_fold.h"
#include "constraint_extract.h"
#include "pattern_match.h"

namespace tvm {
namespace arith {

using namespace tir;

static bool line_num = false;

static bool recursive = false;
static bool debug_enable_simplification_with_and_of_ors = false;

// macro for doing simple rewrite
#define TVM_TRY_REWRITE(SrcExpr, ResExpr)                                 \
  if ((SrcExpr).Match(ret)) {                                             \
    if (line_num) {                                                       \
      std::cout << "Rewriting from " << ret << " to " << (ResExpr).Eval() \
                << " using rule on line " << __LINE__ << std::endl;       \
      line_num = false;                                                   \
    }                                                                     \
    return (ResExpr).Eval();                                              \
  }

// macro for rewrite + recursively rewrite ResExpr
#define TVM_TRY_RECURSIVE_REWRITE(SrcExpr, ResExpr) \
  if ((SrcExpr).Match(ret)) {                       \
    return RecursiveRewrite((ResExpr).Eval());      \
  }

// macro rewrite only if CondExor is true after match.
#define TVM_TRY_REWRITE_IF(SrcExpr, ResExpr, CondExpr)                    \
  if ((SrcExpr).Match(ret) && (CondExpr)) {                               \
    if (line_num) {                                                       \
      std::cout << "Rewriting from " << ret << " to " << (ResExpr).Eval() \
                << " using rule on line " << __LINE__ << std::endl;       \
      line_num = false;                                                   \
    }                                                                     \
    return (ResExpr).Eval();                                              \
  }

// macro rewrite + recursive_rewrite only if CondExor is true after match.
#define TVM_TRY_RECURSIVE_REWRITE_IF(SrcExpr, ResExpr, CondExpr) \
  if ((SrcExpr).Match(ret) && (CondExpr)) {                      \
    return RecursiveRewrite((ResExpr).Eval());                   \
  }

// NOTE for developers:
//
// We mainly focus on index expression simplification.
// Besides the RewriteSimplifier, some cases can be better
// handled by CanonicalSimplifier.
//

CompareResult RewriteSimplifier::Impl::TryCompare(const PrimExpr& x, const PrimExpr& y) {
  CompareResult output = CompareResult::kUnknown;

  auto is_finished = [&output]() {
    return output == CompareResult::kEQ || output == CompareResult::kLT ||
           output == CompareResult::kGT;
  };

  output = CompareResult(output & TryCompareUsingConstIntBounds(x, y));

  if (is_finished()) return output;

  if (enabled_extensions_ & kTransitivelyProveInequalities) {
    output = CompareResult(output & TryCompareUsingKnownInequalities(x, y));
  }

  return output;
}

CompareResult RewriteSimplifier::Impl::TryCompareUsingConstIntBounds(const PrimExpr& x,
                                                                     const PrimExpr y) {
  return TryCompare(x - y, 0);
}

CompareResult RewriteSimplifier::Impl::TryCompareUsingKnownInequalities(const PrimExpr& x,
                                                                        const PrimExpr& y) {
  return analyzer_->transitive_comparisons.TryCompare(x, y);
}

// try to prove x equals val
CompareResult RewriteSimplifier::Impl::TryCompare(const PrimExpr& x, int64_t val) {
  PrimExpr diff = this->VisitExpr(x);
  if (const auto* ptr = diff.as<IntImmNode>()) {
    if (ptr->value == val) {
      return CompareResult::kEQ;
    } else if (ptr->value > val) {
      return CompareResult::kGT;
    } else if (ptr->value < val) {
      return CompareResult::kLT;
    }
  }
  ConstIntBound dbound = analyzer_->const_int_bound(diff);
  if (dbound->min_value == val && dbound->max_value == val) {
    return CompareResult::kEQ;
  }
  if (dbound->min_value > val) {
    return CompareResult::kGT;
  }
  if (dbound->max_value < val) {
    return CompareResult::kLT;
  }
  if (dbound->min_value >= val) {
    return CompareResult::kGE;
  }
  if (dbound->max_value <= val) {
    return CompareResult::kLE;
  }
  if (val == 0) {
    ModularSet dmod = analyzer_->modular_set(diff);
    if (dmod->base != 0) {
      return CompareResult::kNE;
    }
  }
  return CompareResult::kUnknown;
}

void RewriteSimplifier::Impl::Update(const Var& var, const PrimExpr& info, bool can_override) {
  if (!can_override) {
    auto it = var_map_.find(var);
    if (it != var_map_.end()) {
      ICHECK(ExprDeepEqual()(it->second, info)) << "Trying to update var \'" << var << "\'"
                                                << " with a different value: "
                                                << "original=" << it->second << ", new=" << info;
    }
  }
  var_map_[var] = info;
}

PrimExpr RewriteSimplifier::Impl::VisitExpr_(const AddNode* op) {
  PrimExpr ret = IRMutatorWithAnalyzer::VisitExpr_(op);
  op = ret.as<AddNode>();
  if (auto const_res = TryConstFold<Add>(op->a, op->b)) return const_res.value();
  // Pattern var to match any expression
  PVar<PrimExpr> x, y, z, b1, b2, s1, s2;
  // Pattern var match IntImm
  PVar<IntImm> c1, c2, c3;
  // Pattern var match FloatImm
  PVar<FloatImm> c4;
  // Pattern var for lanes in broadcast and ramp
  PVar<int> lanes;
  // Vector rules
  if (op->dtype.lanes() != 1) {
    TVM_TRY_REWRITE(ramp(b1, s1, lanes) + ramp(b2, s2, lanes), ramp(b1 + b2, s1 + s2, lanes));
    TVM_TRY_REWRITE(ramp(b1, s1, lanes) + broadcast(x, lanes), ramp(b1 + x, s1, lanes));
    TVM_TRY_REWRITE(broadcast(x, lanes) + ramp(b1, s1, lanes), ramp(x + b1, s1, lanes));
    TVM_TRY_REWRITE(broadcast(x, lanes) + broadcast(y, lanes), broadcast(x + y, lanes));
    TVM_TRY_REWRITE_IF(x + broadcast(c4, lanes), x, c4.Eval()->value == 0.0f);
  }

  if (IsIndexType(op->dtype)) {
    // Index rules
    // cancelation rules
    TVM_TRY_REWRITE((x - y) + y, x);
    TVM_TRY_REWRITE(x + (y - x), y);

    TVM_TRY_REWRITE((x - y) + (y - z), x - z);
    TVM_TRY_REWRITE((x - y) + (z - x), z - y);

    TVM_TRY_REWRITE(min(x, y - z) + z, min(x + z, y));
    TVM_TRY_REWRITE(min(x - z, y) + z, min(x, y + z));
    TVM_TRY_REWRITE(max(x, y - z) + z, max(x + z, y));
    TVM_TRY_REWRITE(max(x - z, y) + z, max(x, y + z));

    TVM_TRY_REWRITE_IF(x + c1, x - (-c1.Eval()->value), c1.Eval()->value < 0);

    TVM_TRY_REWRITE_IF(min(x, y + z * c1) + z * c2, min(x + z * c2, y),
                       c1.Eval()->value == -c2.Eval()->value);
    TVM_TRY_REWRITE_IF(max(x, y + z * c1) + z * c2, max(x + z * c2, y),
                       c1.Eval()->value == -c2.Eval()->value);
    TVM_TRY_REWRITE_IF(min(y + z * c1, x) + z * c2, min(x + z * c2, y),
                       c1.Eval()->value == -c2.Eval()->value);
    TVM_TRY_REWRITE_IF(max(y + z * c1, x) + z * c2, max(x + z * c2, y),
                       c1.Eval()->value == -c2.Eval()->value);

    TVM_TRY_REWRITE(max(x, y) + min(x, y), x + y);
    TVM_TRY_REWRITE(min(x, y) + max(x, y), x + y);
    TVM_TRY_REWRITE(max(x, y) + min(y, x), x + y);
    TVM_TRY_REWRITE(min(x, y) + max(y, x), x + y);

    TVM_TRY_REWRITE_IF(min(x, y + c1) + c2, min(x + c2, y), c1.Eval()->value == -c2.Eval()->value);
    TVM_TRY_REWRITE_IF(min(x + c1, y) + c2, min(x, y + c2), c1.Eval()->value == -c2.Eval()->value);
    TVM_TRY_REWRITE_IF(max(x, y + c1) + c2, max(x + c2, y), c1.Eval()->value == -c2.Eval()->value);
    TVM_TRY_REWRITE_IF(max(x + c1, y) + c2, max(x, y + c2), c1.Eval()->value == -c2.Eval()->value);

    // constant folding
    // NOTE: canonicalization might better at this.
    TVM_TRY_REWRITE((x + c1) + c2, x + (c1 + c2));

    // mul co-efficient folding
    TVM_TRY_REWRITE(x + x, x * 2);
    TVM_TRY_REWRITE(x * y + x, x * (y + 1));
    TVM_TRY_REWRITE(y * x + x, x * (y + 1));
    TVM_TRY_REWRITE(x + y * x, x * (1 + y));
    TVM_TRY_REWRITE(x + x * y, x * (1 + y));
    TVM_TRY_REWRITE(x * y + x * z, x * (y + z));
    TVM_TRY_REWRITE(y * x + x * z, x * (y + z));
    TVM_TRY_REWRITE(x * y + z * x, x * (y + z));
    TVM_TRY_REWRITE(y * x + z * x, x * (y + z));

    // DivMod rules
    // truc div
    TVM_TRY_REWRITE(truncdiv(x, c1) * c1 + truncmod(x, c1), x);
    // floor div
    TVM_TRY_REWRITE(floordiv(x, y) * y + floormod(x, y), x);
    TVM_TRY_REWRITE(y * floordiv(x, y) + floormod(x, y), x);
    TVM_TRY_REWRITE(floormod(x, y) + floordiv(x, y) * y, x);
    TVM_TRY_REWRITE(floormod(x, y) + y * floordiv(x, y), x);

    TVM_TRY_REWRITE_IF(floordiv(floormod(x, c2) + c1, c2) + floordiv(x, c2), floordiv(x + c1, c2),
                       c2.Eval()->value > 0);

    // canonicalization rule
    // will try rewrite again after canonicalization.
    TVM_TRY_RECURSIVE_REWRITE(x + (c1 - y), (x - y) + c1);
    TVM_TRY_RECURSIVE_REWRITE((c1 - y) + x, (x - y) + c1);
    TVM_TRY_RECURSIVE_REWRITE(x + c1 + y, (x + y) + c1);
    TVM_TRY_RECURSIVE_REWRITE(x + (c1 + y), (x + y) + c1);
    TVM_TRY_RECURSIVE_REWRITE(x + max(y, z), max(y, z) + x);
    TVM_TRY_RECURSIVE_REWRITE(x + min(y, z), min(y, z) + x);

    // DivMod rules
    // truc div
    TVM_TRY_RECURSIVE_REWRITE(truncmod(y, c1) + x * c1, x * c1 + truncmod(y, c1));
    // floor div
    TVM_TRY_RECURSIVE_REWRITE(floormod(y, c1) + x * c1, x * c1 + floormod(y, c1));
  }

  // condition rules.
  TVM_TRY_REWRITE(select(x, b1, b2) + select(x, s1, s2), select(x, b1 + s1, b2 + s2));
  // default value
  return ret;
}

RewriteSimplifier::Impl::Constraint::Constraint(PrimExpr expr) : expr(expr) {
  if (expr.defined()) {
    if (expr.dtype().is_bool()) {
      negation = Not(expr);
    } else {
      negation = expr == make_zero(expr.dtype());
    }
    negation = RewriteBooleanOperators(negation);
  }
}

std::function<void()> RewriteSimplifier::Impl::EnterConstraint(const PrimExpr& constraint) {
  size_t old_literal_size = scoped_constraints_.size();

  // The parent scope has already simplified the constraint, no need
  // to simplify it again.
  for (const PrimExpr& subconstraint : ExtractConstraints(constraint, false)) {
    if (SideEffect(subconstraint) <= CallEffectKind::kPure) {
      scoped_constraints_.push_back(Constraint(subconstraint));
    }
  }
  size_t new_literal_size = scoped_constraints_.size();
  auto frecover = [old_literal_size, new_literal_size, this]() {
    ICHECK_EQ(scoped_constraints_.size(), new_literal_size);
    scoped_constraints_.resize(old_literal_size, Constraint(PrimExpr()));
  };
  return frecover;
}

void RewriteSimplifier::Impl::SetEnabledExtensions(Extension flags) { enabled_extensions_ = flags; }

RewriteSimplifier::Extension RewriteSimplifier::Impl::GetEnabledExtensions() const {
  return enabled_extensions_;
}

PrimExpr RewriteSimplifier::Impl::VisitExpr_(const SubNode* op) {
  PrimExpr ret = IRMutatorWithAnalyzer::VisitExpr_(op);
  op = ret.as<SubNode>();
  if (auto const_res = TryConstFold<Sub>(op->a, op->b)) return const_res.value();
  // Pattern var to match any expression
  PVar<PrimExpr> x, y, z, b1, b2, s1, s2;
  // Pattern var match IntImm
  PVar<IntImm> c1, c2, c3;
  // Pattern var for lanes in broadcast and ramp
  PVar<int> lanes;
  // Vector rules
  if (op->dtype.lanes() != 1) {
    TVM_TRY_REWRITE(ramp(b1, s1, lanes) - ramp(b2, s2, lanes), ramp(b1 - b2, s1 - s2, lanes));
    TVM_TRY_REWRITE(ramp(b1, s1, lanes) - broadcast(x, lanes), ramp(b1 - x, s1, lanes));
    TVM_TRY_REWRITE(broadcast(x, lanes) - ramp(b1, s1, lanes), ramp(x - b1, 0 - s1, lanes));
    TVM_TRY_REWRITE(broadcast(x, lanes) - broadcast(y, lanes), broadcast(x - y, lanes));
  }

  if (IsIndexType(op->dtype)) {
    // Index rules
    // cancelation rules
    TVM_TRY_REWRITE((x + y) - y, x);
    TVM_TRY_REWRITE((x + y) - x, y);
    TVM_TRY_REWRITE(x - (y + x), 0 - y);
    TVM_TRY_REWRITE(x - (x + y), 0 - y);

    TVM_TRY_REWRITE(min(x, y) - x, min(0, y - x));
    TVM_TRY_REWRITE(min(x, y) - y, min(x - y, 0));
    TVM_TRY_REWRITE(max(x, y) - x, max(0, y - x));
    TVM_TRY_REWRITE(max(x, y) - y, max(x - y, 0));

    TVM_TRY_REWRITE(x - max(x, y), min(0, x - y));
    TVM_TRY_REWRITE(y - max(x, y), min(y - x, 0));
    TVM_TRY_REWRITE(x - min(x, y), max(0, x - y));
    TVM_TRY_REWRITE(y - min(x, y), max(y - x, 0));

    // mul co-efficient folding
    TVM_TRY_REWRITE(x - x, ZeroWithTypeLike(x));
    TVM_TRY_REWRITE(x * y - x, x * (y - 1));
    TVM_TRY_REWRITE(y * x - x, x * (y - 1));
    TVM_TRY_REWRITE(x - y * x, x * (1 - y));
    TVM_TRY_REWRITE(x - x * y, x * (1 - y));
    TVM_TRY_REWRITE(x * y - x * z, x * (y - z));
    TVM_TRY_REWRITE(y * x - x * z, x * (y - z));
    TVM_TRY_REWRITE(x * y - z * x, x * (y - z));
    TVM_TRY_REWRITE(y * x - z * x, x * (y - z));

    // constant cancelation
    TVM_TRY_REWRITE((x + c1) - c2, x + (c1 - c2));
    TVM_TRY_REWRITE((c1 - x) - (c2 - y), (y - x) + (c1 - c2));

    TVM_TRY_REWRITE_IF(x - c1, x + (-c1.Eval()->value), c1.Eval()->value < 0);

    // cancelization rule involving 4 operands
    TVM_TRY_REWRITE((x + y) - (x + z), y - z);
    TVM_TRY_REWRITE((x + y) - (z + x), y - z);
    TVM_TRY_REWRITE((y + x) - (z + x), y - z);
    TVM_TRY_REWRITE((y + x) - (x + z), y - z);

    TVM_TRY_REWRITE(min(x + y, z) - x, min(y, z - x));
    TVM_TRY_REWRITE(min(y + x, z) - x, min(y, z - x));
    TVM_TRY_REWRITE(min(z, x + y) - x, min(z - x, y));
    TVM_TRY_REWRITE(min(z, y + x) - x, min(z - x, y));

    TVM_TRY_REWRITE(max(x + y, z) - x, max(y, z - x));
    TVM_TRY_REWRITE(max(y + x, z) - x, max(y, z - x));
    TVM_TRY_REWRITE(max(z, x + y) - x, max(z - x, y));
    TVM_TRY_REWRITE(max(z, y + x) - x, max(z - x, y));

    TVM_TRY_REWRITE(x - min(x + y, z), max(0 - y, x - z));
    TVM_TRY_REWRITE(x - min(y + x, z), max(0 - y, x - z));
    TVM_TRY_REWRITE(x - min(z, x + y), max(x - z, 0 - y));
    TVM_TRY_REWRITE(x - min(z, y + x), max(x - z, 0 - y));

    TVM_TRY_REWRITE(min(x, y) - min(y, x), ZeroWithTypeLike(x));
    TVM_TRY_REWRITE(max(x, y) - max(y, x), ZeroWithTypeLike(x));

    TVM_TRY_REWRITE_IF(min(b1, b2) - min(s1, s2), b1 - s1,
                       CanProveEqual(((b1 - s1) - (b2 - s2)).Eval(), 0));

    TVM_TRY_REWRITE_IF(min(b1, b2) - min(s1, s2), b1 - s2,
                       CanProveEqual(((b1 - s2) - (b2 - s1)).Eval(), 0));
    TVM_TRY_REWRITE_IF(max(b1, b2) - max(s1, s2), b1 - s1,
                       CanProveEqual(((b1 - s1) - (b2 - s2)).Eval(), 0));
    TVM_TRY_REWRITE_IF(max(b1, b2) - max(s1, s2), b1 - s2,
                       CanProveEqual(((b1 - s2) - (b2 - s1)).Eval(), 0));

    // DivMod rules
    // trucdiv
    // NOTE: c*(x/c) + x % c == x is true all division mode.
    TVM_TRY_REWRITE_IF(x - truncdiv(x, c1) * c1, truncmod(x, c1), c1.Eval()->value != 0);
    TVM_TRY_REWRITE_IF(truncdiv(x, c1) * c1 - x, 0 - truncmod(x, c1), c1.Eval()->value != 0);
    TVM_TRY_REWRITE_IF(x - (truncdiv(x + y, c1)) * c1, truncmod(x + y, c1) - y,
                       c1.Eval()->value != 0);
    TVM_TRY_REWRITE_IF((truncdiv(x + y, c1)) * c1 - x, y - truncmod(x + y, c1),
                       c1.Eval()->value != 0);
    TVM_TRY_REWRITE_IF(x - truncdiv(x - y, c1) * c1, truncmod(x - y, c1) + y,
                       c1.Eval()->value != 0);
    TVM_TRY_REWRITE_IF(truncdiv(x - y, c1) * c1 - x, 0 - truncmod(x - y, c1) - y,
                       c1.Eval()->value != 0);

    TVM_TRY_REWRITE_IF(
        x * c2 - truncdiv(x, c1) * c3, truncmod(x, c1) * c2,
        c1.Eval()->value != 0 && c3.Eval()->value == c1.Eval()->value * c2.Eval()->value);
    TVM_TRY_REWRITE_IF(
        truncdiv(x, c1) * c3 - x * c2, 0 - truncmod(x, c1) * c2,
        c1.Eval()->value != 0 && c3.Eval()->value == c1.Eval()->value * c2.Eval()->value);
    TVM_TRY_REWRITE_IF(
        x * c2 - truncdiv(x + y, c1) * c3, (truncmod(x + y, c1) - y) * c2,
        c1.Eval()->value != 0 && c3.Eval()->value == c1.Eval()->value * c2.Eval()->value);
    TVM_TRY_REWRITE_IF(
        truncdiv(x + y, c1) * c3 - x * c2, (y - truncmod(x + y, c1)) * c2,
        c1.Eval()->value != 0 && c3.Eval()->value == c1.Eval()->value * c2.Eval()->value);
    TVM_TRY_REWRITE_IF(
        x * c2 - truncdiv(x - y, c1) * c3, (truncmod(x - y, c1) + y) * c2,
        c1.Eval()->value != 0 && c3.Eval()->value == c1.Eval()->value * c2.Eval()->value);
    TVM_TRY_REWRITE_IF(
        truncdiv(x - y, c1) * c3 - x * c2, (0 - truncmod(x - y, c1) - y) * c2,
        c1.Eval()->value != 0 && c3.Eval()->value == c1.Eval()->value * c2.Eval()->value);

    // Proof in the case of floordiv, need positive condition.
    // let x = a * c3 + r
    // (x + c1) / c3 - x / c3 => (r + c1) / c3
    // NOTE: the use of floormod(c2, c3) was intentional to simplify the const.
    TVM_TRY_REWRITE_IF(truncdiv(x + c1, c3) - truncdiv(x + c2, c3),
                       truncdiv(truncmod(x + floormod(c2, c3), c3) + (c1 - c2), c3),
                       CanProveGreaterEqual(x.Eval(), -c2.Eval()->value) &&
                           c1.Eval()->value >= c2.Eval()->value && c3.Eval()->value > 0);
    TVM_TRY_REWRITE_IF(
        truncdiv(x + c1, c3) - truncdiv(x, c3), truncdiv(truncmod(x, c3) + c1, c3),
        CanProveGreaterEqual(x.Eval(), 0) && c1.Eval()->value >= 0 && c3.Eval()->value > 0);

    // floordiv
    TVM_TRY_REWRITE_IF(x - floordiv(x, c1) * c1, floormod(x, c1), c1.Eval()->value != 0);
    TVM_TRY_REWRITE_IF(floordiv(x, c1) * c1 - x, 0 - floormod(x, c1), c1.Eval()->value != 0);
    TVM_TRY_REWRITE_IF(x - floordiv(x + y, c1) * c1, floormod(x + y, c1) - y,
                       c1.Eval()->value != 0);
    TVM_TRY_REWRITE_IF(floordiv(x + y, c1) * c1 - x, y - floormod(x + y, c1),
                       c1.Eval()->value != 0);
    TVM_TRY_REWRITE_IF(x - floordiv(x - y, c1) * c1, floormod(x - y, c1) + y,
                       c1.Eval()->value != 0);
    TVM_TRY_REWRITE_IF(floordiv(x - y, c1) * c1 - x, 0 - floormod(x - y, c1) - y,
                       c1.Eval()->value != 0);

    TVM_TRY_REWRITE_IF(
        x * c2 - floordiv(x, c1) * c3, floormod(x, c1) * c2,
        c1.Eval()->value != 0 && c3.Eval()->value == c1.Eval()->value * c2.Eval()->value);
    TVM_TRY_REWRITE_IF(
        floordiv(x, c1) * c3 - x * c2, 0 - floormod(x, c1) * c2,
        c1.Eval()->value != 0 && c3.Eval()->value == c1.Eval()->value * c2.Eval()->value);
    TVM_TRY_REWRITE_IF(
        x * c2 - floordiv(x + y, c1) * c3, (floormod(x + y, c1) - y) * c2,
        c1.Eval()->value != 0 && c3.Eval()->value == c1.Eval()->value * c2.Eval()->value);
    TVM_TRY_REWRITE_IF(
        floordiv(x + y, c1) * c3 - x * c2, (y - floormod(x + y, c1)) * c2,
        c1.Eval()->value != 0 && c3.Eval()->value == c1.Eval()->value * c2.Eval()->value);
    TVM_TRY_REWRITE_IF(
        x * c2 - floordiv(x - y, c1) * c3, (floormod(x - y, c1) + y) * c2,
        c1.Eval()->value != 0 && c3.Eval()->value == c1.Eval()->value * c2.Eval()->value);
    TVM_TRY_REWRITE_IF(
        floordiv(x - y, c1) * c3 - x * c2, (0 - floormod(x - y, c1) - y) * c2,
        c1.Eval()->value != 0 && c3.Eval()->value == c1.Eval()->value * c2.Eval()->value);

    TVM_TRY_REWRITE_IF(floordiv(x + c1, c3) - floordiv(x + c2, c3),
                       floordiv(floormod(x + floormod(c2, c3), c3) + (c1 - c2), c3),
                       c3.Eval()->value > 0);
    TVM_TRY_REWRITE_IF(floordiv(x + c1, c3) - floordiv(x, c3), floordiv(floormod(x, c3) + c1, c3),
                       c3.Eval()->value > 0);

    // canonicalization rule
    // will try rewrite again after canonicalization.
    TVM_TRY_REWRITE(x - c1, x + (0 - c1));
    TVM_TRY_RECURSIVE_REWRITE((x + c1) - y, (x - y) + c1);
    TVM_TRY_RECURSIVE_REWRITE(x - (y - z), (x + z) - y);
    TVM_TRY_RECURSIVE_REWRITE(x - y * c1, x + y * (0 - c1));
  } else if (op->dtype.is_float()) {
    // Cancellation rules.  Deliberately off of the integer path, to
    // avoid introducing checks on the side effects for the fast path.
    TVM_TRY_REWRITE_IF(x - x, ZeroWithTypeLike(x),
                       SideEffect(x.Eval()) <= CallEffectKind::kReadState);
    TVM_TRY_REWRITE_IF((x + y) - y, x, SideEffect(y.Eval()) <= CallEffectKind::kReadState);
    TVM_TRY_REWRITE_IF((x + y) - x, y, SideEffect(x.Eval()) <= CallEffectKind::kReadState);
    TVM_TRY_REWRITE_IF(x - (y + x), 0 - y, SideEffect(x.Eval()) <= CallEffectKind::kReadState);
    TVM_TRY_REWRITE_IF(x - (x + y), 0 - y, SideEffect(x.Eval()) <= CallEffectKind::kReadState);
  }

  // condition rules.
  TVM_TRY_REWRITE(select(x, b1, b2) - select(x, s1, s2), select(x, b1 - s1, b2 - s2));
  TVM_TRY_REWRITE(select(x, y, z) - z, select(x, y - z, ZeroWithTypeLike(z)));
  TVM_TRY_REWRITE(select(x, y, z) - y, select(x, ZeroWithTypeLike(y), z - y));
  return ret;
}

PrimExpr RewriteSimplifier::Impl::VisitExpr_(const MulNode* op) {
  PrimExpr ret = IRMutatorWithAnalyzer::VisitExpr_(op);
  op = ret.as<MulNode>();
  if (auto const_res = TryConstFold<Mul>(op->a, op->b)) return const_res.value();
  // Pattern var to match any expression
  PVar<PrimExpr> x, y, z, b1, b2, s1, s2;
  // Pattern var match IntImm
  PVar<IntImm> c1, c2;
  // Pattern var match FloatImm
  PVar<FloatImm> c3;
  // Pattern var for lanes in broadcast and ramp
  PVar<int> lanes;
  // Vector rules
  if (op->dtype.lanes() != 1) {
    TVM_TRY_REWRITE(broadcast(x, lanes) * broadcast(y, lanes), broadcast(x * y, lanes));
    TVM_TRY_REWRITE(ramp(b1, s1, lanes) * broadcast(x, lanes), ramp(b1 * x, s1 * x, lanes));
    TVM_TRY_REWRITE(broadcast(x, lanes) * ramp(b1, s1, lanes), ramp(b1 * x, s1 * x, lanes));
    TVM_TRY_REWRITE_IF(broadcast(c3, lanes) * x, broadcast(c3, lanes), c3.Eval()->value == 0.0f);
  }

  if (IsIndexType(op->dtype)) {
    // constant simplification rule
    TVM_TRY_REWRITE((x + c1) * c2, x * c2 + c1 * c2);
    TVM_TRY_REWRITE((x * c1) * c2, x * (c1 * c2));
    TVM_TRY_REWRITE(min(x, y) * max(x, y), x * y);
    TVM_TRY_REWRITE(max(x, y) * min(x, y), x * y);

    // Two representations of const*ceildiv(x, c1)
    TVM_TRY_REWRITE_IF(floordiv(x - floormod(x, c2), c1) * c1, x - floormod(x, c2),
                       c1.Eval()->value == -c2.Eval()->value);

    // canonicalization
    TVM_TRY_RECURSIVE_REWRITE(x * (c1 * y), (x * y) * c1);
    TVM_TRY_RECURSIVE_REWRITE(c1 * x, x * c1);
    TVM_TRY_RECURSIVE_REWRITE_IF((x - y) * c1, (y - x) * (0 - c1), c1.Eval()->value < 0);
  }
  return ret;
}

PrimExpr RewriteSimplifier::Impl::VisitExpr_(const DivNode* op) {
  PrimExpr ret = IRMutatorWithAnalyzer::VisitExpr_(op);
  op = ret.as<DivNode>();
  if (auto const_res = TryConstFold<Div>(op->a, op->b)) return const_res.value();
  // Pattern var to match any expression
  PVar<PrimExpr> x, y, z, b1;
  // Pattern var match IntImm
  PVar<IntImm> c1, c2, c3;
  // Pattern var for lanes in broadcast and ramp
  PVar<int> lanes;

  // x / 2.0 = x * 0.5
  if (const FloatImmNode* ptr = op->b.as<FloatImmNode>()) {
    ICHECK(op->dtype.is_float() || op->dtype.is_bfloat16() ||
           datatype::Registry::Global()->GetTypeRegistered(op->dtype.code()));
    return op->a * make_const(op->b.dtype(), 1.0 / ptr->value);
  }

  // Vector rules
  if (op->dtype.lanes() != 1) {
    // NOTE: use div as the pattern also works for float.
    TVM_TRY_REWRITE(div(broadcast(x, lanes), broadcast(y, lanes)), broadcast(div(x, y), lanes));
    // ramp / bcast
    if ((div(ramp(b1, c1, lanes), broadcast(c2, lanes))).Match(ret)) {
      int64_t c1val = c1.Eval()->value;
      int64_t c2val = c2.Eval()->value;
      ICHECK(c2val != 0) << "division by zero";
      if (c1val % c2val == 0) {
        return ramp(div(b1, c2), div(c1, c2), lanes).Eval();
      }
      // If all possible indices in ramp are the same.
      if (CanProveGreaterEqual(b1.Eval(), 0)) {
        ModularSet bmod = analyzer_->modular_set(b1.Eval());
        int64_t ramp_min = bmod->base / c2val;
        int64_t ramp_max = (bmod->base + (lanes.Eval() - 1) * c1val) / c2val;
        if (bmod->coeff % c2val == 0 && ramp_min == ramp_max) {
          return broadcast(div(b1, c2), lanes).Eval();
        }
      }
    }
  }

  if (IsIndexType(op->dtype)) {
    // Be-aware of the division rules:
    // We adopt the default C division uses truncation instead of floordiv.
    // This means most rules need to check non-negativeness of the operands.

    // TryConstFold doesn't work for negative cases because it is also used by legacy
    // parts of tvm which still assume euclidean div. In this simplifier we assume that the division
    // is truncated, so perform const folding again.
    // NOTE: trunc div required
    if (truncdiv(c1, c2).Match(ret)) {
      int64_t c1val = c1.Eval()->value;
      int64_t c2val = c2.Eval()->value;
      return make_const(op->dtype, truncdiv(c1val, c2val));
    }

    // while it is always true for trunc div
    // restrict to common case(positive div)
    TVM_TRY_REWRITE_IF(truncdiv(truncdiv(x, c1), c2), truncdiv(x, c1 * c2),
                       c1.Eval()->value > 0 && c2.Eval()->value > 0);

    TVM_TRY_REWRITE_IF(truncdiv(truncdiv(x, c1) + c2, c3), truncdiv(x + c1 * c2, c1 * c3),
                       c1.Eval()->value > 0 && c2.Eval()->value >= 0 && c3.Eval()->value > 0 &&
                           CanProveGreaterEqual(x.Eval(), 0));

    if (truncdiv(x * c1, c2).Match(ret)) {
      int64_t c1val = c1.Eval()->value;
      int64_t c2val = c2.Eval()->value;
      if (c1val > 0 && c2val > 0) {
        if (c1val % c2val == 0) return (x * truncdiv(c1, c2)).Eval();
        if (c2val % c1val == 0) return truncdiv(x, truncdiv(c2, c1)).Eval();
      }
    }

    TVM_TRY_REWRITE(truncdiv(x, x), OneWithTypeLike(x));
    TVM_TRY_REWRITE(truncdiv(x * c1, x), c1);
    TVM_TRY_REWRITE(truncdiv(c1 * x, x), c1);

    // Rules involving 2-operands.
    TVM_TRY_REWRITE_IF(truncdiv(x * c1 + y, c2), x * truncdiv(c1, c2) + truncdiv(y, c2),
                       c1.Eval()->value >= 0 && c2.Eval()->value > 0 &&
                           c1.Eval()->value % c2.Eval()->value == 0 &&
                           CanProveGreaterEqual(x.Eval(), 0) && CanProveGreaterEqual(y.Eval(), 0));

    TVM_TRY_REWRITE_IF(truncdiv(min(x * c1, y), c2), min(x * truncdiv(c1, c2), truncdiv(y, c2)),
                       c1.Eval()->value >= 0 && c2.Eval()->value > 0 &&
                           c1.Eval()->value % c2.Eval()->value == 0 &&
                           CanProveGreaterEqual(x.Eval(), 0) && CanProveGreaterEqual(y.Eval(), 0));

    TVM_TRY_REWRITE_IF(truncdiv(max(x * c1, y), c2), max(x * truncdiv(c1, c2), truncdiv(y, c2)),
                       c1.Eval()->value >= 0 && c2.Eval()->value > 0 &&
                           c1.Eval()->value % c2.Eval()->value == 0 &&
                           CanProveGreaterEqual(x.Eval(), 0) && CanProveGreaterEqual(y.Eval(), 0));

    TVM_TRY_REWRITE_IF(truncdiv(y + x * c1, c2), truncdiv(y, c2) + x * truncdiv(c1, c2),
                       c1.Eval()->value >= 0 && c2.Eval()->value > 0 &&
                           c1.Eval()->value % c2.Eval()->value == 0 &&
                           CanProveGreaterEqual(x.Eval(), 0) && CanProveGreaterEqual(y.Eval(), 0));

    TVM_TRY_REWRITE_IF(truncdiv(min(y, x * c1), c2), min(truncdiv(y, c2), x * truncdiv(c1, c2)),
                       c1.Eval()->value >= 0 && c2.Eval()->value > 0 &&
                           c1.Eval()->value % c2.Eval()->value == 0 &&
                           CanProveGreaterEqual(x.Eval(), 0) && CanProveGreaterEqual(y.Eval(), 0));

    TVM_TRY_REWRITE_IF(truncdiv(max(y, x * c1), c2), max(truncdiv(y, c2), x * truncdiv(c1, c2)),
                       c1.Eval()->value >= 0 && c2.Eval()->value > 0 &&
                           c1.Eval()->value % c2.Eval()->value == 0 &&
                           CanProveGreaterEqual(x.Eval(), 0) && CanProveGreaterEqual(y.Eval(), 0));

    // Rules involving 3-operands.
    TVM_TRY_REWRITE_IF(
        truncdiv(x * c1 + y + z, c2), x * truncdiv(c1, c2) + truncdiv(y + z, c2),
        c1.Eval()->value >= 0 && c2.Eval()->value > 0 && c1.Eval()->value % c2.Eval()->value == 0 &&
            CanProveGreaterEqual(x.Eval(), 0) && CanProveGreaterEqual((y + z).Eval(), 0));

    TVM_TRY_REWRITE_IF(
        truncdiv(x * c1 - y + z, c2), x * truncdiv(c1, c2) + truncdiv(z - y, c2),
        c1.Eval()->value >= 0 && c2.Eval()->value > 0 && c1.Eval()->value % c2.Eval()->value == 0 &&
            CanProveGreaterEqual(x.Eval(), 0) && CanProveGreaterEqual((z - y).Eval(), 0));

    TVM_TRY_REWRITE_IF(
        truncdiv(x * c1 + y - z, c2), x * truncdiv(c1, c2) + truncdiv(y - z, c2),
        c1.Eval()->value >= 0 && c2.Eval()->value > 0 && c1.Eval()->value % c2.Eval()->value == 0 &&
            CanProveGreaterEqual(x.Eval(), 0) && CanProveGreaterEqual((y - z).Eval(), 0));

    TVM_TRY_REWRITE_IF(
        truncdiv(y + x * c1 + z, c2), x * truncdiv(c1, c2) + truncdiv(y + z, c2),
        c1.Eval()->value > 0 && c2.Eval()->value > 0 && c1.Eval()->value % c2.Eval()->value == 0 &&
            CanProveGreaterEqual(x.Eval(), 0) && CanProveGreaterEqual((y + z).Eval(), 0));

    TVM_TRY_REWRITE_IF(truncdiv(x + c1, c2), truncdiv(x, c2) + truncdiv(c1, c2),
                       c1.Eval()->value > 0 && c2.Eval()->value > 0 &&
                           c1.Eval()->value % c2.Eval()->value == 0 &&
                           CanProveGreaterEqual(x.Eval(), 0));

    TVM_TRY_REWRITE_IF(truncdiv(x + y, x), truncdiv(y, x) + 1,
                       CanProveGreaterEqual(x.Eval(), 0) && CanProveGreaterEqual(y.Eval(), 0));
    TVM_TRY_REWRITE_IF(truncdiv(y + x, x), truncdiv(y, x) + 1,
                       CanProveGreaterEqual(x.Eval(), 0) && CanProveGreaterEqual(y.Eval(), 0));

    TVM_TRY_REWRITE_IF(
        truncdiv((x + y) + z, x), truncdiv(y + z, x) + 1,
        CanProveGreaterEqual(x.Eval(), 0) && CanProveGreaterEqual((y + z).Eval(), 0));
    TVM_TRY_REWRITE_IF(
        truncdiv((y + x) + z, x), truncdiv(y + z, x) + 1,
        CanProveGreaterEqual(x.Eval(), 0) && CanProveGreaterEqual((y + z).Eval(), 0));
    TVM_TRY_REWRITE_IF(
        truncdiv(y + (z + x), x), truncdiv(y + z, x) + 1,
        CanProveGreaterEqual(x.Eval(), 0) && CanProveGreaterEqual((y + z).Eval(), 0));
    TVM_TRY_REWRITE_IF(
        truncdiv(y + (x + z), x), truncdiv(y + z, x) + 1,
        CanProveGreaterEqual(x.Eval(), 0) && CanProveGreaterEqual((y + z).Eval(), 0));

    TVM_TRY_REWRITE_IF(truncdiv(x * y, y), x,
                       CanProveGreaterEqual(x.Eval(), 0) && CanProveGreaterEqual(y.Eval(), 0));
    TVM_TRY_REWRITE_IF(truncdiv(y * x, y), x,
                       CanProveGreaterEqual(x.Eval(), 0) && CanProveGreaterEqual(y.Eval(), 0));

    TVM_TRY_REWRITE_IF(truncdiv(x * z + y, z), x + truncdiv(y, z),
                       CanProveGreaterEqual(x.Eval(), 0) && CanProveGreaterEqual(y.Eval(), 0) &&
                           CanProveGreaterEqual(z.Eval(), 0));
    TVM_TRY_REWRITE_IF(truncdiv(z * x + y, z), x + truncdiv(y, z),
                       CanProveGreaterEqual(x.Eval(), 0) && CanProveGreaterEqual(y.Eval(), 0) &&
                           CanProveGreaterEqual(z.Eval(), 0));
    TVM_TRY_REWRITE_IF(truncdiv(y + x * z, z), truncdiv(y, z) + x,
                       CanProveGreaterEqual(x.Eval(), 0) && CanProveGreaterEqual(y.Eval(), 0) &&
                           CanProveGreaterEqual(z.Eval(), 0));
    TVM_TRY_REWRITE_IF(truncdiv(y + z * x, z), truncdiv(y, z) + x,
                       CanProveGreaterEqual(x.Eval(), 0) && CanProveGreaterEqual(y.Eval(), 0) &&
                           CanProveGreaterEqual(z.Eval(), 0));
  }
  return ret;
}

PrimExpr RewriteSimplifier::Impl::VisitExpr_(const ModNode* op) {
  PrimExpr ret = IRMutatorWithAnalyzer::VisitExpr_(op);
  op = ret.as<ModNode>();
  if (auto const_res = TryConstFold<Mod>(op->a, op->b)) return const_res.value();

  // Pattern var to match any expression
  PVar<PrimExpr> x, y, z, b1;
  // Pattern var match IntImm
  PVar<IntImm> c1, c2;
  // Pattern var for lanes in broadcast and ramp
  PVar<int> lanes;

  // Vector rules
  if (op->dtype.lanes() != 1) {
    TVM_TRY_REWRITE(truncmod(broadcast(x, lanes), broadcast(y, lanes)),
                    broadcast(truncmod(x, y), lanes));

    // ramp % bcast
    if (truncmod(ramp(b1, c1, lanes), broadcast(c2, lanes)).Match(ret)) {
      int64_t c1val = c1.Eval()->value;
      int64_t c2val = c2.Eval()->value;
      ICHECK(c2val != 0) << "division by zero";
      if (c1val % c2val == 0) {
        return broadcast(truncmod(b1, c2), lanes).Eval();
      }
      // If all possible indices in ramp are the same.
      if (CanProveGreaterEqual(b1.Eval(), 0)) {
        ModularSet bmod = analyzer_->modular_set(b1.Eval());
        int64_t ramp_min = bmod->base / c2val;
        int64_t ramp_max = (bmod->base + (lanes.Eval() - 1) * c1val) / c2val;
        if (bmod->coeff % c2val == 0) {
          if (ramp_min == ramp_max) {
            return ramp(truncmod(bmod->base, c2), c1, lanes).Eval();
          } else {
            return truncmod(ramp(truncmod(bmod->base, c2), c1, lanes), broadcast(c2, lanes)).Eval();
          }
        }
      }
    }
  }

  if (IsIndexType(op->dtype)) {
    // Be-aware of the division rules:
    // We adopt the default C division uses truncation instead of floordiv.
    // This means most rules need to check non-negativeness of the operands.
    TVM_TRY_REWRITE_IF(truncmod(x * c1, c2), ZeroWithTypeLike(x),
                       c2.Eval()->value != 0 && c1.Eval()->value % c2.Eval()->value == 0);

    TVM_TRY_REWRITE_IF(truncmod(x * c1 + y, c2), truncmod(y, c2),
                       c2.Eval()->value > 0 && c1.Eval()->value % c2.Eval()->value == 0 &&
                           CanProveGreaterEqual((x * c1).Eval(), 0) &&
                           CanProveGreaterEqual(y.Eval(), 0));

    TVM_TRY_REWRITE_IF(truncmod(x + c1, c2), truncmod(x, c2),
                       c2.Eval()->value > 0 && c1.Eval()->value >= 0 &&
                           c1.Eval()->value % c2.Eval()->value == 0 &&
                           CanProveGreaterEqual(x.Eval(), 0));

    TVM_TRY_REWRITE_IF(truncmod(x + y * c1, c2), truncmod(x, c2),
                       c2.Eval()->value > 0 && c1.Eval()->value % c2.Eval()->value == 0 &&
                           CanProveGreaterEqual(x.Eval(), 0) &&
                           CanProveGreaterEqual((y * c1).Eval(), 0));

    // canonicalization: x % c == x % (-c) for truncated division
    // NOTE: trunc div required
    TVM_TRY_RECURSIVE_REWRITE_IF(
        truncmod(x, c1), truncmod(x, PConst<PrimExpr>(make_const(op->dtype, -c1.Eval()->value))),
        c1.Eval()->value < 0);

    // try modular analysis
    if (truncmod(x, c1).Match(ret)) {
      ModularSet mod = analyzer_->modular_set(x.Eval());
      int64_t c1val = c1.Eval()->value;
      if (mod->coeff % c1val == 0 && c1val > 0 && CanProveGreaterEqual(x.Eval(), 0)) {
        return truncmod(mod->base, c1).Eval();
      }
    }
  }
  return ret;
}

PrimExpr RewriteSimplifier::Impl::VisitExpr_(const FloorDivNode* op) {
  PrimExpr ret = IRMutatorWithAnalyzer::VisitExpr_(op);
  op = ret.as<FloorDivNode>();
  if (auto const_res = TryConstFold<FloorDiv>(op->a, op->b)) return const_res.value();
  // Pattern var to match any expression
  PVar<PrimExpr> x, y, z, b1;
  // Pattern var match IntImm
  PVar<IntImm> c1, c2, c3;
  // Pattern var for lanes in broadcast and ramp
  PVar<int> lanes;

  // Vector rules
  if (op->dtype.lanes() != 1) {
    TVM_TRY_REWRITE(floordiv(broadcast(x, lanes), broadcast(y, lanes)),
                    broadcast(floordiv(x, y), lanes));
    // ramp // bcast
    if (floordiv(ramp(b1, c1, lanes), broadcast(c2, lanes)).Match(ret)) {
      int64_t c1val = c1.Eval()->value;
      int64_t c2val = c2.Eval()->value;
      ICHECK(c2val != 0) << "division by zero";
      if (c1val % c2val == 0) {
        return ramp(floordiv(b1, c2), floordiv(c1, c2), lanes).Eval();
      }
      // If all possible indices in ramp are the same.
      ModularSet bmod = analyzer_->modular_set(b1.Eval());
      int64_t ramp_min = floordiv(bmod->base, c2val);
      int64_t ramp_max = floordiv(bmod->base + (lanes.Eval() - 1) * c1val, c2val);
      if (ramp_min == ramp_max) {
        // If b1 can devide c2
        if (bmod->coeff % c2val == 0) {
          return broadcast(floordiv(b1, c2), lanes).Eval();
        }
        // If all indices can be guaranteed to settle inside a coeff range
        if (c2val % bmod->coeff == 0 && bmod->base + (lanes.Eval() - 1) * c1val < bmod->coeff) {
          return broadcast(floordiv(b1, c2), lanes).Eval();
        }
      }
    }
  }

  if (IsIndexType(op->dtype)) {
    // Be-aware of the division rules: this is floor division.
    TVM_TRY_REWRITE_IF(floordiv(floordiv(x, c1), c2), floordiv(x, c1 * c2),
                       c1.Eval()->value > 0 && c2.Eval()->value > 0);

    TVM_TRY_REWRITE_IF(floordiv(floordiv(x, c1) + c2, c3), floordiv(x + c1 * c2, c1 * c3),
                       c1.Eval()->value > 0 && c3.Eval()->value > 0);

    if (floordiv(x * c1 + y, c2).Match(ret) || floordiv(x * c1, c2).Match(ret) ||
        floordiv(y + x * c1, c2).Match(ret)) {
      int64_t c1val = c1.Eval()->value;
      int64_t c2val = c2.Eval()->value;
      PrimExpr yval = y.EvalOr(Integer(0));
      if (c2val == 0) return ret;

      // try eliminate residue part
      PrimExpr residue =
          floordiv(x.Eval() * floormod(c1.Eval(), c2val) + floormod(yval, c2val), c2val);
      PrimExpr y_div = CanProveEqual(floordiv(yval, c2val), 0) ? 0 : floordiv(yval, c2val);
      auto bound = analyzer_->const_int_bound(residue);
      if (bound.defined() && bound->max_value == bound->min_value) {
        return x.Eval() * floordiv(c1val, c2.Eval()) + (y_div + Integer(bound->max_value));
      }

      // try simplify divisor
      if (c1val > 0 && c2val > 0 && c2val % c1val == 0 &&
          CanProveLess(floormod(yval, c2val), c1val)) {
        // assume c2 == a * c1, x == a * x' + b, y = d * c2 + e then
        // (x * c1 + y) // c2
        // ==> ((a * x' + b) * c1 + d * a * c1 + e) // (a * c1)
        // ==> x' + d + (b * c1 + e) // c2
        // ==> x' + d since 0 <= b * c1 <= (a-1) * c1, 0 <= e < c1
        // ==> x // (c2 // c1) + (y // c2)
        return floordiv(x.Eval(), floordiv(c2val, c1val)) + y_div;
      }
    }

    TVM_TRY_REWRITE(floordiv(x, x), OneWithTypeLike(x));
    TVM_TRY_REWRITE(floordiv(x * c1, x), c1);
    TVM_TRY_REWRITE(floordiv(c1 * x, x), c1);

    // Rules involving 2-operands.
    TVM_TRY_REWRITE_IF(floordiv(min(x * c1, y), c2), min(x * floordiv(c1, c2), floordiv(y, c2)),
                       c2.Eval()->value > 0 && c1.Eval()->value % c2.Eval()->value == 0);

    TVM_TRY_REWRITE_IF(floordiv(max(x * c1, y), c2), max(x * floordiv(c1, c2), floordiv(y, c2)),
                       c2.Eval()->value > 0 && c1.Eval()->value % c2.Eval()->value == 0);

    TVM_TRY_REWRITE_IF(floordiv(min(y, x * c1), c2), min(floordiv(y, c2), x * floordiv(c1, c2)),
                       c2.Eval()->value > 0 && c1.Eval()->value % c2.Eval()->value == 0);

    TVM_TRY_REWRITE_IF(floordiv(max(y, x * c1), c2), max(floordiv(y, c2), x * floordiv(c1, c2)),
                       c2.Eval()->value > 0 && c1.Eval()->value % c2.Eval()->value == 0);

    // Rules involving 3-operands.
    TVM_TRY_REWRITE_IF(floordiv(x * c1 + y + z, c2), x * floordiv(c1, c2) + floordiv(y + z, c2),
                       c2.Eval()->value > 0 && c1.Eval()->value % c2.Eval()->value == 0);
    TVM_TRY_REWRITE_IF(floordiv(x * c1 + y + z, c2), floordiv(x, floordiv(c2, c1)),
                       c1.Eval()->value > 0 && c2.Eval()->value > 0 &&
                           c2.Eval()->value % c1.Eval()->value == 0 &&
                           CanProveEqual(floordiv(y.Eval() + z.Eval(), c1.Eval()), 0));

    TVM_TRY_REWRITE_IF(floordiv(x * c1 - y + z, c2), x * floordiv(c1, c2) + floordiv(z - y, c2),
                       c2.Eval()->value > 0 && c1.Eval()->value % c2.Eval()->value == 0);

    TVM_TRY_REWRITE_IF(floordiv(x * c1 + y - z, c2), x * floordiv(c1, c2) + floordiv(y - z, c2),
                       c2.Eval()->value > 0 && c1.Eval()->value % c2.Eval()->value == 0);

    TVM_TRY_REWRITE_IF(floordiv(y + x * c1 + z, c2), x * floordiv(c1, c2) + floordiv(y + z, c2),
                       c2.Eval()->value > 0 && c1.Eval()->value % c2.Eval()->value == 0);

    TVM_TRY_REWRITE_IF(floordiv(x + c1, c2), floordiv(x, c2) + floordiv(c1, c2),
                       c2.Eval()->value > 0 && c1.Eval()->value % c2.Eval()->value == 0);

    TVM_TRY_REWRITE_IF(floordiv(x * c1, x * c2), floordiv(c1, c2), c2.Eval()->value > 0);

    TVM_TRY_REWRITE_IF(floordiv(x + y, x), floordiv(y, x) + 1, CanProveGreaterEqual(x.Eval(), 0));

    TVM_TRY_REWRITE_IF(floordiv(y + x, x), floordiv(y, x) + 1, CanProveGreaterEqual(x.Eval(), 0));

    TVM_TRY_REWRITE_IF(floordiv((x + y) + z, x), floordiv(y + z, x) + 1,
                       CanProveGreaterEqual(x.Eval(), 0));
    TVM_TRY_REWRITE_IF(floordiv((y + x) + z, x), floordiv(y + z, x) + 1,
                       CanProveGreaterEqual(x.Eval(), 0));
    TVM_TRY_REWRITE_IF(floordiv(y + (z + x), x), floordiv(y + z, x) + 1,
                       CanProveGreaterEqual(x.Eval(), 0));
    TVM_TRY_REWRITE_IF(floordiv(y + (x + z), x), floordiv(y + z, x) + 1,
                       CanProveGreaterEqual(x.Eval(), 0));

    TVM_TRY_REWRITE_IF(floordiv(x * y, y), x, CanProveGreaterEqual(y.Eval(), 0));
    TVM_TRY_REWRITE_IF(floordiv(y * x, y), x, CanProveGreaterEqual(y.Eval(), 0));

    TVM_TRY_REWRITE_IF(floordiv(x * z + y, z), x + floordiv(y, z),
                       CanProveGreaterEqual(z.Eval(), 0));
    TVM_TRY_REWRITE_IF(floordiv(z * x + y, z), x + floordiv(y, z),
                       CanProveGreaterEqual(z.Eval(), 0));
    TVM_TRY_REWRITE_IF(floordiv(y + x * z, z), floordiv(y, z) + x,
                       CanProveGreaterEqual(z.Eval(), 0));
    TVM_TRY_REWRITE_IF(floordiv(y + z * x, z), floordiv(y, z) + x,
                       CanProveGreaterEqual(z.Eval(), 0));

    TVM_TRY_REWRITE_IF(floordiv(x - floormod(x, c1), c1), floordiv(x, c1), c1.Eval()->value != 0);
  }
  return ret;
}

PrimExpr RewriteSimplifier::Impl::VisitExpr_(const FloorModNode* op) {
  PrimExpr ret = IRMutatorWithAnalyzer::VisitExpr_(op);
  op = ret.as<FloorModNode>();
  if (auto const_res = TryConstFold<FloorMod>(op->a, op->b)) return const_res.value();

  // Pattern var to match any expression
  PVar<PrimExpr> x, y, z, b1;
  // Pattern var match IntImm
  PVar<IntImm> c1, c2;
  // Pattern var for lanes in broadcast and ramp
  PVar<int> lanes;

  // Vector rules
  if (op->dtype.lanes() != 1) {
    TVM_TRY_REWRITE(floormod(broadcast(x, lanes), broadcast(y, lanes)),
                    broadcast(floormod(x, y), lanes));

    // floormod(ramp, bcast)
    if (floormod(ramp(b1, c1, lanes), broadcast(c2, lanes)).Match(ret)) {
      int64_t c1val = c1.Eval()->value;
      int64_t c2val = c2.Eval()->value;
      ICHECK(c2val != 0) << "division by zero";
      if (c1val % c2val == 0) {
        return broadcast(floormod(b1, c2), lanes).Eval();
      }
      // If all possible indices in ramp are the same.
      ModularSet bmod = analyzer_->modular_set(b1.Eval());
      int64_t ramp_min = floordiv(bmod->base, c2val);
      int64_t ramp_max = floordiv(bmod->base + (lanes.Eval() - 1) * c1val, c2val);
      if (ramp_min == ramp_max) {
        // If b1 can devide c2
        if (bmod->coeff % c2val == 0) {
          return ramp(floormod(bmod->base, c2), c1, lanes).Eval();
        }
        // If all indices can be guaranteed to settle inside a coeff range
        if (c2val % bmod->coeff == 0 && bmod->base + (lanes.Eval() - 1) * c1val < bmod->coeff) {
          return ramp(floormod(b1, c2), c1, lanes).Eval();
        }
      }
      if (bmod->coeff % c2val == 0) {
        return floormod(ramp(floormod(bmod->base, c2), c1, lanes), broadcast(c2, lanes)).Eval();
      }
    }
  }

  if (IsIndexType(op->dtype)) {
    // Be-aware of the division rules: we use floordiv/floormod here
    TVM_TRY_REWRITE_IF(floormod(x * c1, c2), floormod(x * floormod(c1, c2), c2),
                       c2.Eval()->value != 0);

    TVM_TRY_REWRITE_IF(floormod(x * c1 + y, c2), floormod(x, floordiv(c2, c1)) * c1 + y,
                       c1.Eval()->value > 0 && c2.Eval()->value > 0 &&
                           c2.Eval()->value % c1.Eval()->value == 0 &&
                           CanProveEqual(floordiv(y.Eval(), c1.Eval()), 0));

    TVM_TRY_REWRITE_IF(floormod(x * c1 + y, c2), floormod(x * floormod(c1, c2) + y, c2),
                       c2.Eval()->value > 0);

    TVM_TRY_REWRITE_IF(floormod(x + c1, c2), floormod(x, c2),
                       c2.Eval()->value > 0 && c1.Eval()->value % c2.Eval()->value == 0);

    TVM_TRY_REWRITE_IF(floormod(x + y * c1, c2), floormod(x + y * floormod(c1, c2), c2),
                       c2.Eval()->value > 0);

    TVM_TRY_REWRITE_IF(floormod(x * c1, x * c2), x * floormod(c1, c2), c2.Eval()->value != 0);

    TVM_TRY_REWRITE(floormod(x * y, y), ZeroWithTypeLike(x));
    TVM_TRY_REWRITE(floormod(y * x, y), ZeroWithTypeLike(y));

    // try modular analysis
    if (floormod(x, c1).Match(ret)) {
      ModularSet mod = analyzer_->modular_set(x.Eval());
      int64_t c1val = c1.Eval()->value;
      if (mod->coeff % c1val == 0 && c1val > 0) {
        return floormod(mod->base, c1).Eval();
      }
    }
  }
  return ret;
}

PrimExpr RewriteSimplifier::Impl::VisitExpr_(const MinNode* op) {
  PrimExpr ret = IRMutatorWithAnalyzer::VisitExpr_(op);
  op = ret.as<MinNode>();
  if (auto const_res = TryConstFold<Min>(op->a, op->b)) return const_res.value();

  // Pattern var to match any expression
  PVar<PrimExpr> x, y, z, s1, s2;
  // Pattern var match IntImm
  PVar<IntImm> c1, c2;
  PVar<int> lanes;

  // vector rule
  if (op->dtype.lanes() != 1) {
    TVM_TRY_REWRITE(min(broadcast(x, lanes), broadcast(y, lanes)), broadcast(min(x, y), lanes));
    TVM_TRY_REWRITE(min(min(x, broadcast(y, lanes)), broadcast(z, lanes)),
                    min(x, broadcast(min(y, z), lanes)));
  }
  if (IsIndexType(op->dtype)) {
    TVM_TRY_REWRITE(min(x, x), x);

    // constant int bound
    ConstIntBound a_bound = analyzer_->const_int_bound(op->a);
    ConstIntBound b_bound = analyzer_->const_int_bound(op->b);
    if (a_bound->max_value <= b_bound->min_value) {
      return op->a;
    }
    if (b_bound->max_value <= a_bound->min_value) {
      return op->b;
    }

    // constant comparison
    if (min(x + c1, x + c2).Match(ret)) {
      if (c1.Eval()->value < c2.Eval()->value) {
        return (x + c1).Eval();
      } else {
        return (x + c2).Eval();
      }
    }
    if (min(x + c1, x).Match(ret) || min(x, x + c1).Match(ret)) {
      if (c1.Eval()->value < 0) {
        return (x + c1).Eval();
      } else {
        return x.Eval();
      }
    }
    if (min(c1 - x, c2 - x).Match(ret)) {
      if (c1.Eval()->value < c2.Eval()->value) {
        return (c1 - x).Eval();
      } else {
        return (c2 - x).Eval();
      }
    }

    // DivMod rules
    // Divide up rounding: truc div
    // NOTE: trucdiv(x, y) >= floordiv(x, y)
    TVM_TRY_REWRITE_IF(min(truncdiv(x + c1, c2) * c2, x), x,
                       c2.Eval()->value > 0 && c1.Eval()->value + 1 == c2.Eval()->value);
    TVM_TRY_REWRITE_IF(min(truncdiv(x + c1, c2) * c2, max(x, c2)), max(x, c2),
                       c2.Eval()->value > 0 && c1.Eval()->value + 1 == c2.Eval()->value &&
                           CanProveGreaterEqual(x.Eval(), 0));

    TVM_TRY_REWRITE_IF(min(x, truncdiv(x + c1, c2) * c2), x,
                       c2.Eval()->value > 0 && c1.Eval()->value + 1 == c2.Eval()->value);
    TVM_TRY_REWRITE_IF(min(max(x, c2), truncdiv(x + c1, c2) * c2), max(x, c2),
                       c2.Eval()->value > 0 && c1.Eval()->value + 1 == c2.Eval()->value &&
                           CanProveGreaterEqual(x.Eval(), 0));

    // Divide up rounding: floor div
    TVM_TRY_REWRITE_IF(min(floordiv(x + c1, c2) * c2, x), x,
                       c2.Eval()->value > 0 && c1.Eval()->value + 1 == c2.Eval()->value);
    TVM_TRY_REWRITE_IF(min(floordiv(x + c1, c2) * c2, max(x, c2)), max(x, c2),
                       c2.Eval()->value > 0 && c1.Eval()->value + 1 == c2.Eval()->value);

    TVM_TRY_REWRITE_IF(min(x, floordiv(x + c1, c2) * c2), x,
                       c2.Eval()->value > 0 && c1.Eval()->value + 1 == c2.Eval()->value);
    TVM_TRY_REWRITE_IF(min(max(x, c2), floordiv(x + c1, c2) * c2), max(x, c2),
                       c2.Eval()->value > 0 && c1.Eval()->value + 1 == c2.Eval()->value);

    TVM_TRY_REWRITE_IF(min(x, floordiv(x, c2) * c2), floordiv(x, c2) * c2, c2.Eval()->value > 0);
    TVM_TRY_REWRITE_IF(min(floordiv(x, c2) * c2, x), floordiv(x, c2) * c2, c2.Eval()->value > 0);

    TVM_TRY_REWRITE(min(max(x, y), min(x, y)), min(x, y));
    TVM_TRY_REWRITE(min(max(x, y), min(y, x)), min(x, y));
    TVM_TRY_REWRITE(min(min(x, y), max(x, y)), min(x, y));
    TVM_TRY_REWRITE(min(min(x, y), max(y, x)), min(x, y));

    TVM_TRY_REWRITE(min(max(x, y), x), x);
    TVM_TRY_REWRITE(min(max(x, y), y), y);
    TVM_TRY_REWRITE(min(min(x, y), x), min(x, y));
    TVM_TRY_REWRITE(min(min(x, y), y), min(x, y));

    TVM_TRY_REWRITE(min(x, max(x, y)), x);
    TVM_TRY_REWRITE(min(y, max(x, y)), y);
    TVM_TRY_REWRITE(min(x, min(x, y)), min(x, y));
    TVM_TRY_REWRITE(min(y, min(x, y)), min(x, y));

    TVM_TRY_REWRITE(min(min(min(x, y), z), y), min(min(x, y), z));
    TVM_TRY_REWRITE(min(min(min(min(x, y), z), s1), y), min(min(min(x, y), z), s1));
    TVM_TRY_REWRITE(min(min(min(min(min(x, y), z), s1), s2), y),
                    min(min(min(min(x, y), z), s1), s2));

    TVM_TRY_REWRITE(min(max(x, y), max(x, z)), max(min(y, z), x));
    TVM_TRY_REWRITE(min(max(x, y), max(z, x)), max(min(y, z), x));
    TVM_TRY_REWRITE(min(max(y, x), max(x, z)), max(min(y, z), x));
    TVM_TRY_REWRITE(min(max(y, x), max(z, x)), max(min(y, z), x));

    TVM_TRY_REWRITE(min(min(x, y), min(x, z)), min(min(y, z), x));
    TVM_TRY_REWRITE(min(min(x, y), min(z, x)), min(min(y, z), x));
    TVM_TRY_REWRITE(min(min(y, x), min(x, z)), min(min(y, z), x));
    TVM_TRY_REWRITE(min(min(y, x), min(z, x)), min(min(y, z), x));

    TVM_TRY_REWRITE(min(y + x, z + x), min(y, z) + x);
    TVM_TRY_REWRITE(min(y + x, x + z), min(y, z) + x);
    TVM_TRY_REWRITE(min(x + y, x + z), min(y, z) + x);
    TVM_TRY_REWRITE(min(x + y, z + x), min(y, z) + x);

    // sub distribution
    TVM_TRY_REWRITE(min(y - x, z - x), min(y, z) - x);
    TVM_TRY_REWRITE(min(x - y, x - z), x - max(y, z));

    // constant folding rule.
    TVM_TRY_REWRITE(min(min(x, c1), c2), min(x, min(c1, c2)));

    // scaling rule
    if (min(truncdiv(x, c1), truncdiv(y, c1)).Match(ret)) {
      if (c1.Eval()->value > 0) {
        return truncdiv(min(x, y), c1).Eval();
      } else {
        return truncdiv(max(x, y), c1).Eval();
      }
    }
    if (min(floordiv(x, c1), floordiv(y, c1)).Match(ret)) {
      if (c1.Eval()->value > 0) {
        return floordiv(min(x, y), c1).Eval();
      } else {
        return floordiv(max(x, y), c1).Eval();
      }
    }
    if (min(x * c1, y * c1).Match(ret)) {
      if (c1.Eval()->value > 0) {
        return (min(x, y) * c1).Eval();
      } else {
        return (max(x, y) * c1).Eval();
      }
    }
    if (min(x * c1, c2).Match(ret)) {
      int64_t c1val = c1.Eval()->value;
      int64_t c2val = c2.Eval()->value;
      if (c1val == 0) {
        return c2val < 0 ? c2.Eval() : c1.Eval();
      }
      if (c2val % c1val == 0) {
        if (c1val > 0) {
          return (min(x, c2val / c1val) * c1val).Eval();
        } else {
          return (max(x, c2val / c1val) * c1val).Eval();
        }
      }
    }

    // canonicalization
    TVM_TRY_RECURSIVE_REWRITE(min(min(x, c1), y), min(min(x, y), c1));
    TVM_TRY_RECURSIVE_REWRITE_IF(min(c1 - x, c2), c1 - max(x, c1 - c2), c2.Eval()->value != 0);
  }

  // condition rules.
  TVM_TRY_REWRITE(min(select(x, y, z), select(x, s1, s2)), select(x, min(y, s1), min(z, s2)));
  return ret;
}

PrimExpr RewriteSimplifier::Impl::VisitExpr_(const MaxNode* op) {
  PrimExpr ret = IRMutatorWithAnalyzer::VisitExpr_(op);
  op = ret.as<MaxNode>();
  if (auto const_res = TryConstFold<Max>(op->a, op->b)) return const_res.value();

  // Pattern var to match any expression
  PVar<PrimExpr> x, y, z, s1, s2;
  // Pattern var match IntImm
  PVar<IntImm> c1, c2;
  PVar<int> lanes;

  // vector rule
  if (op->dtype.lanes() != 1) {
    TVM_TRY_REWRITE(max(broadcast(x, lanes), broadcast(y, lanes)), broadcast(max(x, y), lanes));
    TVM_TRY_REWRITE(max(max(x, broadcast(y, lanes)), broadcast(z, lanes)),
                    max(x, broadcast(max(y, z), lanes)));
  }
  if (IsIndexType(op->dtype)) {
    TVM_TRY_REWRITE(max(x, x), x);

    // constant int bound
    ConstIntBound a_bound = analyzer_->const_int_bound(op->a);
    ConstIntBound b_bound = analyzer_->const_int_bound(op->b);
    if (a_bound->min_value >= b_bound->max_value) {
      return op->a;
    }
    if (b_bound->min_value >= a_bound->max_value) {
      return op->b;
    }

    // constant comparison
    if (max(x + c1, x + c2).Match(ret)) {
      if (c1.Eval()->value > c2.Eval()->value) {
        return (x + c1).Eval();
      } else {
        return (x + c2).Eval();
      }
    }
    if (max(x + c1, x).Match(ret) || max(x, x + c1).Match(ret)) {
      if (c1.Eval()->value > 0) {
        return (x + c1).Eval();
      } else {
        return x.Eval();
      }
    }
    if (max(c1 - x, c2 - x).Match(ret)) {
      if (c1.Eval()->value > c2.Eval()->value) {
        return (c1 - x).Eval();
      } else {
        return (c2 - x).Eval();
      }
    }

    // DivMod rules
    // Divide up rounding: truc div
    // NOTE: trucdiv(x, y) >= floordiv(x, y)
    TVM_TRY_REWRITE_IF(max(truncdiv(x + c1, c2) * c2, x), truncdiv(x + c1, c2) * c2,
                       c2.Eval()->value > 0 && c1.Eval()->value + 1 == c2.Eval()->value);
    TVM_TRY_REWRITE_IF(max(x, truncdiv(x + c1, c2) * c2), truncdiv(x + c1, c2) * c2,
                       c2.Eval()->value > 0 && c1.Eval()->value + 1 == c2.Eval()->value);

    // Divide up rounding: floor div
    TVM_TRY_REWRITE_IF(max(floordiv(x + c1, c2) * c2, x), floordiv(x + c1, c2) * c2,
                       c2.Eval()->value > 0 && c1.Eval()->value + 1 == c2.Eval()->value);
    TVM_TRY_REWRITE_IF(max(x, floordiv(x + c1, c2) * c2), floordiv(x + c1, c2) * c2,
                       c2.Eval()->value > 0 && c1.Eval()->value + 1 == c2.Eval()->value);

    TVM_TRY_REWRITE_IF(max(floordiv(x, c2) * c2, x), x, c2.Eval()->value > 0);
    TVM_TRY_REWRITE_IF(max(x, floordiv(x, c2) * c2), x, c2.Eval()->value > 0);

    TVM_TRY_REWRITE(max(min(x, y), max(x, y)), max(x, y));
    TVM_TRY_REWRITE(max(min(x, y), max(y, x)), max(x, y));
    TVM_TRY_REWRITE(max(max(x, y), min(x, y)), max(x, y));
    TVM_TRY_REWRITE(max(max(x, y), min(y, x)), max(x, y));

    TVM_TRY_REWRITE(max(min(x, y), x), x);
    TVM_TRY_REWRITE(max(min(x, y), y), y);
    TVM_TRY_REWRITE(max(max(x, y), x), max(x, y));
    TVM_TRY_REWRITE(max(max(x, y), y), max(x, y));

    TVM_TRY_REWRITE(max(x, min(x, y)), x);
    TVM_TRY_REWRITE(max(y, min(x, y)), y);
    TVM_TRY_REWRITE(max(x, max(x, y)), max(x, y));
    TVM_TRY_REWRITE(max(y, max(x, y)), max(x, y));

    TVM_TRY_REWRITE(max(max(max(x, y), z), y), max(max(x, y), z));
    TVM_TRY_REWRITE(max(max(max(max(x, y), z), s1), y), max(max(max(x, y), z), s1));
    TVM_TRY_REWRITE(max(max(max(max(max(x, y), z), s1), s2), y),
                    max(max(max(max(x, y), z), s1), s2));

    // max/max cancelation
    TVM_TRY_REWRITE(max(max(x, y), max(x, z)), max(max(y, z), x));
    TVM_TRY_REWRITE(max(max(x, y), max(z, x)), max(max(y, z), x));
    TVM_TRY_REWRITE(max(max(y, x), max(x, z)), max(max(y, z), x));
    TVM_TRY_REWRITE(max(max(y, x), max(z, x)), max(max(y, z), x));

    // max/min distribution
    TVM_TRY_REWRITE(max(min(x, y), min(x, z)), min(max(y, z), x));
    TVM_TRY_REWRITE(max(min(x, y), min(z, x)), min(max(y, z), x));
    TVM_TRY_REWRITE(max(min(y, x), min(x, z)), min(max(y, z), x));
    TVM_TRY_REWRITE(max(min(y, x), min(z, x)), min(max(y, z), x));

    // add distribution
    TVM_TRY_REWRITE(max(y + x, z + x), max(y, z) + x);
    TVM_TRY_REWRITE(max(y + x, x + z), max(y, z) + x);
    TVM_TRY_REWRITE(max(x + y, x + z), max(y, z) + x);
    TVM_TRY_REWRITE(max(x + y, z + x), max(y, z) + x);

    // sub distribution
    TVM_TRY_REWRITE(max(y - x, z - x), max(y, z) - x);
    TVM_TRY_REWRITE(max(x - y, x - z), x - min(y, z));

    // constant folding rule.
    TVM_TRY_REWRITE(max(max(x, c1), c2), max(x, max(c1, c2)));

    // scaling rule
    if (max(truncdiv(x, c1), truncdiv(y, c1)).Match(ret)) {
      if (c1.Eval()->value > 0) {
        return truncdiv(max(x, y), c1).Eval();
      } else {
        return truncdiv(min(x, y), c1).Eval();
      }
    }
    if (max(floordiv(x, c1), floordiv(y, c1)).Match(ret)) {
      if (c1.Eval()->value > 0) {
        return floordiv(max(x, y), c1).Eval();
      } else {
        return floordiv(min(x, y), c1).Eval();
      }
    }
    if (max(x * c1, y * c1).Match(ret)) {
      if (c1.Eval()->value > 0) {
        return (max(x, y) * c1).Eval();
      } else {
        return (min(x, y) * c1).Eval();
      }
    }
    if (max(x * c1, c2).Match(ret)) {
      int64_t c1val = c1.Eval()->value;
      int64_t c2val = c2.Eval()->value;
      if (c1val == 0) {
        return c2val > 0 ? c2.Eval() : c1.Eval();
      }
      if (c2val % c1val == 0) {
        if (c1val > 0) {
          return (max(x, c2val / c1val) * c1val).Eval();
        } else {
          return (min(x, c2val / c1val) * c1val).Eval();
        }
      }
    }

    // canonicalization
    TVM_TRY_RECURSIVE_REWRITE(max(max(x, c1), y), max(max(x, y), c1));
    TVM_TRY_RECURSIVE_REWRITE_IF(max(c1 - x, c2), c1 - min(x, c1 - c2), c2.Eval()->value != 0);
  }

  // condition rules.
  TVM_TRY_REWRITE(max(select(x, y, z), select(x, s1, s2)), select(x, max(y, s1), max(z, s2)));
  return ret;
}

Optional<PrimExpr> RewriteSimplifier::Impl::TryMatchLiteralConstraint(const PrimExpr& expr) const {
  PrimExpr negation = Not(expr);

  ExprDeepEqual expr_equal;
  for (const auto& constraint : scoped_constraints_) {
    if (expr_equal(constraint.expr, expr)) {
      return make_const(expr->dtype, true);
    }
    if (expr_equal(constraint.negation, expr)) {
      return make_const(expr->dtype, false);
    }
  }
  return NullOpt;
}

PrimExpr RewriteSimplifier::Impl::VisitExpr_(const EQNode* op) {
  PrimExpr ret = IRMutatorWithAnalyzer::VisitExpr_(op);
  op = ret.as<EQNode>();

  if (auto const_res = TryConstFold<EQ>(op->a, op->b)) return const_res.value();
  if (auto match = TryMatchLiteralConstraint(ret)) return match.value();

  if (IsIndexType(op->a.dtype())) {
    CompareResult result = TryCompare(op->a, op->b);
    if (result == CompareResult::kEQ) {
      return make_const(op->dtype, true);
    } else if (result == CompareResult::kNE || result == CompareResult::kGT ||
               result == CompareResult::kLT) {
      return make_const(op->dtype, false);
    }
  }

  return VisitWithoutRecursion(Downcast<EQ>(ret));
}

PrimExpr RewriteSimplifier::Impl::VisitExpr_(const NENode* op) {
  PrimExpr ret = IRMutatorWithAnalyzer::VisitExpr_(op);
  op = ret.as<NENode>();

  if (auto const_res = TryConstFold<NE>(op->a, op->b)) return const_res.value();
  if (auto match = TryMatchLiteralConstraint(ret)) return match.value();

  if (IsIndexType(op->a.dtype())) {
    CompareResult result = TryCompare(op->a, op->b);
    if (result == CompareResult::kNE || result == CompareResult::kGT ||
        result == CompareResult::kLT) {
      return make_const(op->dtype, true);
    } else if (result == CompareResult::kEQ) {
      return make_const(op->dtype, false);
    } else if (result == CompareResult::kGE) {
      // Known: a >= b
      //
      // a != b
      // (a < b) or (b < a)
      // False or (b < a)
      // b < a
      return VisitWithoutRecursion(LT(op->b, op->a));
    } else if (result == CompareResult::kLE) {
      // Known: a <= b
      //
      // a != b
      // (a < b) or (b < a)
      // (a < b) or False
      // a < b
      return VisitWithoutRecursion(LT(op->a, op->b));
    }
  }

  return RewriteBooleanOperators(Not(VisitWithoutRecursion(EQ(op->a, op->b))));
}

PrimExpr RewriteSimplifier::Impl::VisitWithoutRecursion(EQ node) {
  PrimExpr ret = node;

  // Pattern var to match any expression
  PVar<PrimExpr> x, y;
  // Pattern var match IntImm
  PVar<IntImm> c1, c2;
  PVar<int> lanes;

  // vector rule
  if (node->dtype.lanes() != 1) {
    TVM_TRY_REWRITE(broadcast(x, lanes) == broadcast(y, lanes), broadcast(x == y, lanes));
  }

  if (IsIndexType(node->a.dtype())) {
    TVM_TRY_REWRITE(c1 == x, x == c1);
    TVM_TRY_REWRITE(x - c1 == 0, x == c1);
    TVM_TRY_REWRITE(c1 - x == 0, x == c1);
    TVM_TRY_REWRITE(x + c1 == 0, x == 0 - c1);
    TVM_TRY_REWRITE(x * y == 0, x == 0 || y == 0);

    TVM_TRY_REWRITE(x + c1 == y + c2, x == y + (c2 - c1));
    TVM_TRY_REWRITE(x + c1 == c2, x == c2 - c1);
  }
  return ret;
}

PrimExpr RewriteSimplifier::Impl::VisitExpr_(const LENode* op) {
  PrimExpr ret = IRMutatorWithAnalyzer::VisitExpr_(op);
  op = ret.as<LENode>();

  if (auto const_res = TryConstFold<LE>(op->a, op->b)) return const_res.value();
  if (auto match = TryMatchLiteralConstraint(ret)) return match.value();

  if (IsIndexType(op->a.dtype())) {
    CompareResult result = TryCompare(op->a, op->b);
    if (result == CompareResult::kLE || result == CompareResult::kLT ||
        result == CompareResult::kEQ) {
      return make_const(op->dtype, true);
    } else if (result == CompareResult::kGT) {
      return make_const(op->dtype, false);
    } else if (result == CompareResult::kNE) {
      // Known: a != b
      //
      // a <= b
      // (a < b) or (a == b)
      // (a < b) or False
      // a < b
      return VisitWithoutRecursion(LT(op->a, op->b));
    } else if (result == CompareResult::kGE) {
      // Known: a >= b
      //
      // a <= b
      // (a < b) or (a == b)
      // False or (a == b)
      // a == b
      return VisitWithoutRecursion(EQ(op->a, op->b));
    }
  }

  return RewriteBooleanOperators(Not(VisitWithoutRecursion(LT(op->b, op->a))));
}

PrimExpr RewriteSimplifier::Impl::VisitExpr_(const GTNode* op) {
  return this->VisitExpr(op->b < op->a);
}

PrimExpr RewriteSimplifier::Impl::VisitExpr_(const GENode* op) {
  return this->VisitExpr(op->b <= op->a);
}

PrimExpr RewriteSimplifier::Impl::VisitExpr_(const LTNode* op) {
  PrimExpr ret = IRMutatorWithAnalyzer::VisitExpr_(op);
  op = ret.as<LTNode>();

  if (IsIndexType(op->a.dtype())) {
    CompareResult result = TryCompare(op->a, op->b);
    if (result == CompareResult::kLT) {
      return make_const(op->dtype, true);
    }
    if (result == CompareResult::kGT || result == CompareResult::kGE ||
        result == CompareResult::kEQ) {
      return make_const(op->dtype, false);
    }
  }

  return VisitWithoutRecursion(Downcast<LT>(ret));
}

PrimExpr RewriteSimplifier::Impl::VisitWithoutRecursion(LT node) {
  PrimExpr ret = node;
  auto* op = node.get();

  if (auto match = TryMatchLiteralConstraint(ret)) return match.value();

  // Pattern var to match any expression
  PVar<PrimExpr> x, y, z, s1, s2;
  // Pattern var match IntImm
  PVar<IntImm> c1, c2;
  PVar<int> lanes;

  // vector rule
  if (op->dtype.lanes() != 1) {
    TVM_TRY_REWRITE(broadcast(x, lanes) < broadcast(y, lanes), broadcast(x < y, lanes));
    TVM_TRY_REWRITE(ramp(x, s1, lanes) < ramp(y, s1, lanes), broadcast(x < y, lanes));
  }

  if (IsIndexType(op->a.dtype())) {
    // clang-format off
    TVM_TRY_REWRITE(x + y < x + z, y < z);
    TVM_TRY_REWRITE(x + y < z + x, y < z);
    TVM_TRY_REWRITE(y + x < x + z, y < z);
    TVM_TRY_REWRITE(y + x < z + x, y < z);
    TVM_TRY_REWRITE(y - x < z - x, y < z);
    TVM_TRY_REWRITE(x - y < x - z, z < y);

    TVM_TRY_REWRITE(x < x + z, 0 < z);
    TVM_TRY_REWRITE(x < z + x, 0 < z);
    TVM_TRY_REWRITE(x < x - z, z < 0);

    TVM_TRY_REWRITE(c1 < x + c2, c1 - c2 < x);
    TVM_TRY_REWRITE(c1 < c2 - x, x < c2 - c1);
    TVM_TRY_REWRITE(x + c1 < y + c2, x < y + (c2 - c1));
    TVM_TRY_REWRITE(x + c1 < c2, x < c2 - c1);

    TVM_TRY_REWRITE(x- 1 < y , x <= y);
    TVM_TRY_REWRITE(x < y + 1, x <= y);
    TVM_TRY_REWRITE(x + (-1) < y, x <= y);
    TVM_TRY_REWRITE(x < y - (-1), x <= y);

    TVM_TRY_REWRITE(x <= y - 1 , x < y);
    TVM_TRY_REWRITE(x + 1 <= y, x < y);
    TVM_TRY_REWRITE(x <= y + (- 1) , x < y);
    TVM_TRY_REWRITE(x - (- 1) <= y , x < y);


    TVM_TRY_REWRITE_IF(x * c1 < y * c1, x < y, c1.Eval()->value > 0);
    TVM_TRY_REWRITE_IF(x * c1 < y * c1, y < x, c1.Eval()->value < 0);

    // constant cancelation: only need to make use of one mod
    // truc div
    TVM_TRY_REWRITE_IF(x * c2 < c1,
                       x < truncdiv(c1 - 1, c2) + 1, c1.Eval()->value > 0 && c2.Eval()->value > 0);
    // NOTE: trunc div required
    TVM_TRY_REWRITE_IF(x * c2 < c1, x < truncdiv(c1, c2),
                       c1.Eval()->value <= 0 && c2.Eval()->value > 0);
    // NOTE: trunc div required (euclidean is ok too, floored is not)
    TVM_TRY_REWRITE_IF(x * c2 < c1, truncdiv(c1 - 1, c2) - 1 < x, c1.Eval()->value > 0 &&
                       c2.Eval()->value < 0);
    // NOTE: trunc div required (floored is ok too, euclidean is not)
    TVM_TRY_REWRITE_IF(x * c2 < c1, truncdiv(c1, c2) < x,
                       c1.Eval()->value <= 0 && c2.Eval()->value < 0);
    // NOTE: trunc div required
    TVM_TRY_REWRITE_IF(c1 < x * c2, truncdiv(c1 + 1, c2) - 1 < x,
                       c1.Eval()->value < 0 && c2.Eval()->value > 0);
    TVM_TRY_REWRITE_IF(c1 < x * c2, truncdiv(c1, c2) < x,
                       c1.Eval()->value >= 0 && c2.Eval()->value > 0);
    // NOTE: trunc div required (floored is ok too, euclidean is not)
    TVM_TRY_REWRITE_IF(c1 < x * c2, x < truncdiv(c1 + 1, c2) + 1,
                       c1.Eval()->value < 0 && c2.Eval()->value < 0);
    // NOTE: trunc div required (euclidean is ok too, floored is not)
    TVM_TRY_REWRITE_IF(c1 < x * c2, x < truncdiv(c1, c2),
                       c1.Eval()->value >= 0 && c2.Eval()->value < 0);
    // DivMod rules
    // trucdiv
    TVM_TRY_REWRITE_IF(truncdiv(x, c1) < c2,
                       x<c1 * c2, c1.Eval()->value> 0 && c2.Eval()->value > 0);
    // NOTE: trunc div required
    TVM_TRY_REWRITE_IF(truncdiv(x, c1) < c2,
                       x<c1*(c2 - 1) + 1, c1.Eval()->value> 0 && c2.Eval()->value <= 0);

    TVM_TRY_REWRITE_IF(c1 < truncdiv(x, c2), (c1 + 1) * c2 - 1 < x,
                       c1.Eval()->value >= 0 && c2.Eval()->value > 0);
    // NOTE: trunc div required
    TVM_TRY_REWRITE_IF(c1 < truncdiv(x, c2), c1 * c2 < x,
                       c1.Eval()->value < 0 && c2.Eval()->value > 0);

    // invariance for any div mod: x - (x / c1) * c1 == x % c1
    TVM_TRY_REWRITE_IF(truncdiv(x, c1) * c1 < x, 0 < truncmod(x, c1), c1.Eval()->value > 0);
    TVM_TRY_REWRITE_IF(truncdiv(x, c1) * c1 < x + y,
                       0 < truncmod(x, c1) + y, c1.Eval()->value > 0);
    TVM_TRY_REWRITE_IF(truncdiv(x, c1) * c1 < x - y,
                       y < truncmod(x, c1), c1.Eval()->value > 0);

    TVM_TRY_REWRITE_IF(truncdiv(x + c2, c1) * c1 < x,
                       c2 < truncmod(x + c2, c1), c1.Eval()->value > 0);
    TVM_TRY_REWRITE_IF(truncdiv(x + c2, c1) * c1 < x + y,
                       c2 < truncmod(x + c2, c1) + y, c1.Eval()->value > 0);
    TVM_TRY_REWRITE_IF(truncdiv(x + c2, c1) * c1 < x - y,
                       y < truncmod(x + c2, c1) + (0 - c2), c1.Eval()->value > 0);

    // floordiv
    TVM_TRY_REWRITE_IF(floordiv(x, c1) < c2, x < c1 * c2, c1.Eval()->value > 0);
    TVM_TRY_REWRITE_IF(c1 < floordiv(x, c2), (c1 + 1) * c2 - 1 < x, c2.Eval()->value > 0);

    TVM_TRY_REWRITE_IF(floordiv(x, c1) * c1 < x, 0 < floormod(x, c1), c1.Eval()->value > 0);
    TVM_TRY_REWRITE_IF(floordiv(x, c1) * c1 < x + y,
                       0 < floormod(x, c1) + y, c1.Eval()->value > 0);
    TVM_TRY_REWRITE_IF(floordiv(x, c1) * c1 < x - y,
                       y < floormod(x, c1), c1.Eval()->value > 0);
    TVM_TRY_REWRITE_IF(floordiv(x + c2, c1) * c1 < x,
                       c2 < floormod(x + c2, c1), c1.Eval()->value > 0);
    TVM_TRY_REWRITE_IF(floordiv(x + c2, c1) * c1 < x + y,
                       c2 < floormod(x + c2, c1) + y, c1.Eval()->value > 0);
    TVM_TRY_REWRITE_IF(floordiv(x + c2, c1) * c1 < x - y,
                       y < floormod(x + c2, c1) + (0 - c2), c1.Eval()->value > 0);

    // canonicalization rule
    TVM_TRY_RECURSIVE_REWRITE(min(x, y) < z, x < z || y < z);
    TVM_TRY_RECURSIVE_REWRITE(max(x, y) < z, x < z && y < z);
    TVM_TRY_RECURSIVE_REWRITE(z < min(x, y), z < x && z < y);
    TVM_TRY_RECURSIVE_REWRITE(z < max(x, y), z < x || z < y);

    TVM_TRY_RECURSIVE_REWRITE(x < c1 - y, x + y < c1);
    TVM_TRY_RECURSIVE_REWRITE(x < c1 + y, x - y < c1);
    TVM_TRY_RECURSIVE_REWRITE(c1 - y < x, c1 < x + y);
    TVM_TRY_RECURSIVE_REWRITE(c1 + y < x, c1 < x - y);

    TVM_TRY_RECURSIVE_REWRITE(x + c1 < c2, x < c2 - c1);
    TVM_TRY_RECURSIVE_REWRITE(x - c1 < c2, x < c2 + c1);
    TVM_TRY_REWRITE(x - c1 < 0, x < c1);
    // clang-format on
  }
  return ret;
}

PrimExpr RewriteSimplifier::Impl::VisitExpr_(const NotNode* op) {
  PrimExpr ret = IRMutatorWithAnalyzer::VisitExpr_(op);
  op = ret.as<NotNode>();
  if (auto const_res = TryConstFold<Not>(op->a)) return const_res.value();
  if (auto match = TryMatchLiteralConstraint(ret)) return match.value();

  return RewriteBooleanOperators(ret);
}

PrimExpr RewriteSimplifier::Impl::VisitExpr_(const AndNode* op) {
<<<<<<< HEAD
  PrimExpr a = op->a;
  PrimExpr b = op->b;
  {
    With<ConstraintContext> context(analyzer_, b);
    a = VisitExpr(std::move(a));
  }
  {
    With<ConstraintContext> context(analyzer_, a);
    b = VisitExpr(std::move(b));
=======
  PrimExpr ret = IRMutatorWithAnalyzer::VisitExpr_(op);
  op = ret.as<AndNode>();

  if (auto const_res = TryConstFold<And>(op->a, op->b)) return const_res.value();
  if (auto match = TryMatchLiteralConstraint(ret)) return match.value();
  if ((enabled_extensions_ & RewriteSimplifier::kConvertBooleanToAndOfOrs) &&
      !recursively_visiting_boolean_) {
    return SimplifyAsAndOfOrs(ret, analyzer_);
  }

  // Pattern var to match any expression
  PVar<PrimExpr> x, y;
  // Pattern var match IntImm
  PVar<IntImm> c1, c2;
  PVar<int> lanes;

  if (op->dtype.lanes() != 1) {
    TVM_TRY_REWRITE(broadcast(x, lanes) && broadcast(y, lanes), broadcast(x && y, lanes));
>>>>>>> 605876e6
  }

  PrimExpr ret;
  if (a.same_as(op->a) && b.same_as(op->b)) {
    ret = GetRef<And>(op);
  } else {
    ret = And(a, b);
  }
  op = ret.as<AndNode>();

  if (auto match = TryMatchLiteralConstraint(ret)) return match.value();

  return RewriteBooleanOperators(ret);
}

PrimExpr RewriteSimplifier::Impl::VisitExpr_(const OrNode* op) {
<<<<<<< HEAD
  PrimExpr a = op->a;
  PrimExpr b = op->b;
  {
    With<ConstraintContext> context(analyzer_, RewriteBooleanOperators(Not(b)));
    a = VisitExpr(std::move(a));
  }
  {
    With<ConstraintContext> context(analyzer_, RewriteBooleanOperators(Not(a)));
    b = VisitExpr(std::move(b));
=======
  PrimExpr ret = IRMutatorWithAnalyzer::VisitExpr_(op);

  op = ret.as<OrNode>();
  if (auto const_res = TryConstFold<Or>(op->a, op->b)) return const_res.value();
  if (auto match = TryMatchLiteralConstraint(ret)) return match.value();
  if ((enabled_extensions_ & RewriteSimplifier::kConvertBooleanToAndOfOrs) &&
      !recursively_visiting_boolean_) {
    return SimplifyAsAndOfOrs(ret, analyzer_);
  }

  // Pattern var to match any expression
  PVar<PrimExpr> x, y;
  // Pattern var match IntImm
  PVar<IntImm> c1, c2;
  PVar<int> lanes;

  if (op->dtype.lanes() != 1) {
    TVM_TRY_REWRITE(broadcast(x, lanes) || broadcast(y, lanes), broadcast(x || y, lanes));
>>>>>>> 605876e6
  }

  PrimExpr ret;
  if (a.same_as(op->a) && b.same_as(op->b)) {
    ret = GetRef<Or>(op);
  } else {
    ret = Or(a, b);
  }
  op = ret.as<OrNode>();

  if (auto match = TryMatchLiteralConstraint(ret)) return match.value();

  return RewriteBooleanOperators(ret);
}

PrimExpr RewriteSimplifier::Impl::VisitExpr_(const SelectNode* op) {
  PrimExpr ret = IRMutatorWithAnalyzer::VisitExpr_(op);
  op = ret.as<SelectNode>();
  if (op == nullptr) return ret;
  // Pattern var to match any expression
  PVar<PrimExpr> x, y;
  TVM_TRY_REWRITE(select(x, y, y), y);
  return ret;
}

PrimExpr RewriteSimplifier::Impl::VisitExpr_(const CallNode* op) {
  // add condition context to if_then_else
  PrimExpr ret = IRMutatorWithAnalyzer::VisitExpr_(op);
  op = ret.as<CallNode>();
  if (op == nullptr) return ret;

  if (op->op.same_as(tir::builtin::likely()) && is_const_int(op->args[0])) {
    return op->args[0];
  } else if (op->op.same_as(tir::builtin::shift_right())) {
    if (op->args[0].as<IntImmNode>() && op->args[1].as<IntImmNode>()) {
      // the operator overload will eagerly constant fold.
      return op->args[0] >> op->args[1];
    }
  } else if (op->op.same_as(tir::builtin::shift_left())) {
    if (op->args[0].as<IntImmNode>() && op->args[1].as<IntImmNode>()) {
      // the operator overload will eagerly constant fold.
      return op->args[0] << op->args[1];
    }
  } else if (op->op.same_as(Op::Get("tir.ceil"))) {
    PrimExpr ceil_arg = op->args[0];
    if (auto arg_int = op->args[0].as<IntImmNode>()) {
      return cast(op->dtype, IntImm(arg_int->dtype, arg_int->value));
    } else if (auto arg_float = ceil_arg.as<FloatImmNode>()) {
      return cast(op->dtype, FloatImm(arg_float->dtype, std::ceil(arg_float->value)));
    } else if (auto arg_call = ceil_arg.as<CallNode>()) {
      // ceil(log2(cast(n,"float64"))) is used as the implementation of
      // topi.math.ceil_log2, and appears in iteration bounds.
      if (arg_call->op.same_as(Op::Get("tir.log2"))) {
        PrimExpr log_arg = arg_call->args[0];
        if (auto as_float = log_arg.as<FloatImmNode>()) {
          // ceil(log2(n)) can be simplified, and should produce the
          // same integer result regardless of the target's rounding
          // conventions.
          return FloatImm(op->dtype, std::ceil(std::log2(as_float->value)));
        }
      }
    }
  }

  if (op->op.same_as(tir::builtin::likely())) {
    // Cases such as for (i, 0, bound) {if (likely(iter_var < bound)) { .. } }
    if (auto match = TryMatchLiteralConstraint(op->args[0])) {
      return match.value();
    }
  }

  if (op->op.same_as(tir::builtin::if_then_else())) {
    // Simplify nested if_then_else
    // if (cond) { if (inner_cond) { inner_then_expr } else { inner_else_expr } } else { else_expr }
    // => if (cond && inner_cond) { inner_then_expr } else { else_expr }
    const PrimExpr& cond = op->args[0];
    const PrimExpr& then_expr = op->args[1];
    const PrimExpr& else_expr = op->args[2];
    const CallNode* inner_call = then_expr.as<CallNode>();
    if (inner_call != nullptr && inner_call->op.same_as(tir::builtin::if_then_else())) {
      const PrimExpr& inner_cond = inner_call->args[0];
      const PrimExpr& inner_then_expr = inner_call->args[1];
      const PrimExpr& inner_else_expr = inner_call->args[2];
      // Only check constant cases to avoid recursion
      if (is_const_number(inner_else_expr) && is_const_number(else_expr) &&
          analyzer_->CanProve(inner_else_expr == else_expr)) {
        return if_then_else(cond && inner_cond, inner_then_expr, else_expr);
      }
    }
  }

  return ret;
}

PrimExpr RewriteSimplifier::Impl::VisitExpr_(const VarNode* op) {
  Var var = GetRef<Var>(op);
  if (op->dtype == DataType::Bool()) {
    if (auto match = TryMatchLiteralConstraint(var)) {
      return match.value();
    }
  }

  auto it = var_map_.find(var);
  if (it != var_map_.end()) {
    return it->second;
  }
  return GetRef<PrimExpr>(op);
}

PrimExpr RewriteSimplifier::Impl::VisitExpr_(const CastNode* op) {
  PrimExpr ret = IRMutatorWithAnalyzer::VisitExpr_(op);
  op = ret.as<CastNode>();
  return cast(op->dtype, op->value);
}

bool RewriteSimplifier::Impl::CanInlineLet(const LetNode* op) {
  // Only inline trivial bindings to avoid deep expression explosion
  // when we need let to construct complicated expressions.
  if (is_const_number(op->value)) return true;
  if (op->value.as<VarNode>()) return true;
  return false;
}

PrimExpr RewriteSimplifier::Impl::VisitExpr_(const LetNode* op) {
  PrimExpr value = this->VisitExpr(op->value);
  if (CanInlineLet(op)) {
    // it is fine to discard the let binding
    // because the value will always be inlined in the simplifier.
    analyzer_->Bind(op->var, value);
    return this->VisitExpr(op->body);
  }
  PrimExpr body = this->VisitExpr(op->body);
  if (value.same_as(op->value) && body.same_as(op->body)) {
    return GetRef<PrimExpr>(op);
  } else {
    return Let(op->var, value, body);
  }
}

PrimExpr RewriteSimplifier::Impl::VisitExpr_(const BufferLoadNode* op) {
  // if (auto opt = analyzer_->constraint_tracker.KnownBufferValue(op->buffer, op->indices)) {
  //   return opt.value();
  // }
  return IRMutatorWithAnalyzer::VisitExpr_(op);
}

PrimExpr RewriteSimplifier::operator()(const PrimExpr& expr) {
  // Run simplification in post order
  PrimExpr res = expr;
  int max_iter = 2;
  for (int i = 0; i < max_iter; ++i) {
    PrimExpr new_expr = impl_->operator()(res);
    if (new_expr.same_as(res)) return res;
    res = new_expr;
  }
  return res;
}

void RewriteSimplifier::Update(const Var& var, const PrimExpr& info, bool allow_override) {
  impl_->Update(var, info, allow_override);
}

std::function<void()> RewriteSimplifier::EnterConstraint(const PrimExpr& constraint) {
  return impl_->EnterConstraint(constraint);
}

void RewriteSimplifier::SetEnabledExtensions(Extension flags) {
  impl_->SetEnabledExtensions(flags);
}
RewriteSimplifier::Extension RewriteSimplifier::GetEnabledExtensions() const {
  return impl_->GetEnabledExtensions();
}

RewriteSimplifier::RewriteSimplifier(Analyzer* parent) : impl_(new Impl(parent)) {}

RewriteSimplifier::~RewriteSimplifier() { delete impl_; }

namespace {
/* Utility for rewriting only boolean portions of an expression
 *
 * Intended for application on an expression that has previously been
 * simplified, but has subsequent manipulations performed.
 * (e.g. Finding the simplified negation of a conditional without
 * performing a full simplification.)
 */
class BooleanRewriter : public ExprMutator {
 private:
  PrimExpr VisitExpr(const PrimExpr& expr) override {
    if (expr.dtype().is_bool()) {
      return ExprMutator::VisitExpr(expr);
    } else {
      return expr;
    }
  }

  PrimExpr VisitExpr_(const NotNode* op) override {
    PrimExpr ret = GetRef<PrimExpr>(op);

    PVar<PrimExpr> x, y;
    PVar<int> lanes;
    if (op->dtype.lanes() != 1) {
      TVM_TRY_REWRITE(!broadcast(x, lanes), broadcast(!x, lanes));
    }

    TVM_TRY_RECURSIVE_REWRITE(!(!x), x);
    TVM_TRY_RECURSIVE_REWRITE(!(x || y), (!x) && (!y));
    TVM_TRY_RECURSIVE_REWRITE(!(x && y), (!x) || (!y));
    TVM_TRY_REWRITE(!(x <= y), y < x);
    TVM_TRY_REWRITE(!(x >= y), x < y);
    TVM_TRY_REWRITE(!(x < y), y <= x);
    TVM_TRY_REWRITE(!(x > y), x <= y);
    TVM_TRY_REWRITE(!(x == y), x != y);
    TVM_TRY_REWRITE(!(x != y), x == y);

    return ret;
  }

  PrimExpr VisitExpr_(const GTNode* op) override { return this->VisitExpr(op->b < op->a); }

  PrimExpr VisitExpr_(const GENode* op) override { return this->VisitExpr(op->b <= op->a); }

  PrimExpr VisitExpr_(const AndNode* op) override {
    And ret = GetRef<And>(op);
    if (allow_recursion_) {
      allow_recursion_ = false;
      PrimExpr a = VisitExpr(ret->a);
      PrimExpr b = VisitExpr(ret->b);
      bool is_same = a.same_as(ret->a) && b.same_as(b);
      if (!is_same) {
        ret = And(a, b);
      }
      allow_recursion_ = true;
    }
    op = ret.get();

    if (auto const_res = TryConstFold<And>(op->a, op->b)) return const_res.value();

    // Pattern var to match any expression
    PVar<PrimExpr> x, y;
    // Pattern var match IntImm
    PVar<IntImm> c1, c2;
    PVar<int> lanes;

    if (op->dtype.lanes() != 1) {
      TVM_TRY_REWRITE(broadcast(x, lanes) && broadcast(y, lanes), broadcast(x && y, lanes));
    }

    auto cfalse = PConst<PrimExpr>(make_const(op->dtype, false));
    TVM_TRY_REWRITE(x == y && x != y, cfalse);
    TVM_TRY_REWRITE(x != y && x == y, cfalse);
    TVM_TRY_REWRITE(x && !x, cfalse);
    TVM_TRY_REWRITE(x && x, x);

    TVM_TRY_REWRITE(x <= y && y < x, cfalse);
    TVM_TRY_REWRITE(y < x && x <= y, cfalse);
    TVM_TRY_REWRITE(x <= y && x < y, x < y);
    TVM_TRY_REWRITE(x < y && x <= y, x < y);

    TVM_TRY_REWRITE(x < y && x == y, cfalse);
    TVM_TRY_REWRITE(x < y && y == x, cfalse);
    TVM_TRY_REWRITE(x == y && x < y, cfalse);
    TVM_TRY_REWRITE(y == x && x < y, cfalse);

    TVM_TRY_REWRITE(x <= y && y <= x, x == y);

    TVM_TRY_REWRITE(x <= y && x == y, x == y);
    TVM_TRY_REWRITE(y <= x && x == y, x == y);
    TVM_TRY_REWRITE(x == y && x <= y, x == y);
    TVM_TRY_REWRITE(x == y && y <= x, x == y);

    TVM_TRY_REWRITE(x <= y && x != y, x < y);
    TVM_TRY_REWRITE(x <= y && y != x, x < y);
    TVM_TRY_REWRITE(x != y && x <= y, x < y);
    TVM_TRY_REWRITE(y != x && x <= y, x < y);

    TVM_TRY_REWRITE(x < y && x != y, x < y);
    TVM_TRY_REWRITE(x < y && y != x, x < y);
    TVM_TRY_REWRITE(x != y && x < y, x < y);
    TVM_TRY_REWRITE(y != x && x < y, x < y);

    // TVM_TRY_REWRITE_IF(x < y && x - c1 != y, x < y, c1.Eval()->value >= 0);
    // TVM_TRY_REWRITE_IF(x < y && x != y + c1, x < y, c1.Eval()->value >= 0);
    // TVM_TRY_REWRITE_IF(x - c1 != y && x < y, x < y, c1.Eval()->value >= 0);
    // TVM_TRY_REWRITE_IF(x != y + c1 && x < y, x < y, c1.Eval()->value >= 0);
    // TVM_TRY_REWRITE_IF(x <= y && x - c1 != y, x <= y, c1.Eval()->value > 0);
    // TVM_TRY_REWRITE_IF(x <= y && x != y + c1, x <= y, c1.Eval()->value > 0);
    // TVM_TRY_REWRITE_IF(x - c1 != y && x <= y, x <= y, c1.Eval()->value > 0);
    // TVM_TRY_REWRITE_IF(x != y + c1 && x <= y, x <= y, c1.Eval()->value > 0);

    TVM_TRY_REWRITE(x < y && x + 1 != y, x < y - 1);
    TVM_TRY_REWRITE(x < y && x != y - 1, x < y - 1);
    TVM_TRY_REWRITE(x + 1 != y && x < y, x < y - 1);
    TVM_TRY_REWRITE(x != y - 1 && x < y, x < y - 1);

    TVM_TRY_REWRITE_IF(x < y + c1 && x != y + c2, x < y + (c1 - 1),
                       c1.Eval()->value == c2.Eval()->value + 1);
    TVM_TRY_REWRITE_IF(x != y + c2 && x < y + c1, x < y + (c1 - 1),
                       c1.Eval()->value == c2.Eval()->value + 1);
    TVM_TRY_REWRITE_IF(x < y + c1 && y != x - c2, x < y + (c1 - 1),
                       c1.Eval()->value == c2.Eval()->value + 1);
    TVM_TRY_REWRITE_IF(y != x - c2 && x < y + c1, x < y + (c1 - 1),
                       c1.Eval()->value == c2.Eval()->value + 1);

    TVM_TRY_REWRITE_IF(x < c1 && c2 < x, cfalse, c2.Eval()->value + 1 >= c1.Eval()->value);
    TVM_TRY_REWRITE_IF(c2 < x && x < c1, cfalse, c2.Eval()->value + 1 >= c1.Eval()->value);

    TVM_TRY_REWRITE_IF(x < c1 && c2 <= x, cfalse, c2.Eval()->value >= c1.Eval()->value);
    TVM_TRY_REWRITE_IF(c2 <= x && x < c1, cfalse, c2.Eval()->value >= c1.Eval()->value);
    TVM_TRY_REWRITE_IF(x <= c1 && c2 < x, cfalse, c2.Eval()->value >= c1.Eval()->value);
    TVM_TRY_REWRITE_IF(c2 < x && x <= c1, cfalse, c2.Eval()->value >= c1.Eval()->value);

    TVM_TRY_REWRITE_IF(x <= c1 && c2 <= x, cfalse, c2.Eval()->value > c1.Eval()->value);
    TVM_TRY_REWRITE_IF(c2 <= x && x <= c1, cfalse, c2.Eval()->value > c1.Eval()->value);

    TVM_TRY_REWRITE(x == c1 && x != c2, x == c1 && c1 != c2);
    TVM_TRY_REWRITE(x != c2 && x == c1, x == c1 && c1 != c2);
    return std::move(ret);
  }

  PrimExpr VisitExpr_(const OrNode* op) override {
    Or ret = GetRef<Or>(op);
    if (allow_recursion_) {
      allow_recursion_ = false;
      PrimExpr a = VisitExpr(ret->a);
      PrimExpr b = VisitExpr(ret->b);
      bool is_same = a.same_as(ret->a) && b.same_as(b);
      if (!is_same) {
        ret = Or(a, b);
      }
      allow_recursion_ = true;
    }
    op = ret.get();

    if (auto const_res = TryConstFold<Or>(op->a, op->b)) return const_res.value();

    // Pattern var to match any expression
    PVar<PrimExpr> x, y;
    // Pattern var match IntImm
    PVar<IntImm> c1, c2;
    PVar<int> lanes;

    if (op->dtype.lanes() != 1) {
      TVM_TRY_REWRITE(broadcast(x, lanes) || broadcast(y, lanes), broadcast(x || y, lanes));
    }

    auto ctrue = PConst<PrimExpr>(make_const(op->dtype, true));

    TVM_TRY_REWRITE(x == y || x != y, ctrue);
    TVM_TRY_REWRITE(x != y || x == y, ctrue);
    TVM_TRY_REWRITE(x || x, x);
    TVM_TRY_REWRITE(x || !x, ctrue);
    TVM_TRY_REWRITE(x <= y || y < x, ctrue);
    TVM_TRY_REWRITE(y < x || x <= y, ctrue);
    TVM_TRY_REWRITE(x <= y || y <= x, ctrue);

    TVM_TRY_REWRITE(x < y || y < x, x != y);

    TVM_TRY_REWRITE_IF(c1 <= x || x < c2, x != c2, c1.Eval()->value - 1 == c2.Eval()->value);
    TVM_TRY_REWRITE_IF(x < c2 || c1 <= x, x != c2, c1.Eval()->value - 1 == c2.Eval()->value);
    TVM_TRY_REWRITE_IF(c1 < x || x <= c2, x != c1, c1.Eval()->value + 1 == c2.Eval()->value);
    TVM_TRY_REWRITE_IF(x <= c2 || c1 < x, x != c1, c1.Eval()->value + 1 == c2.Eval()->value);

    TVM_TRY_REWRITE(x <= y || y < x - 1, x != y + 1);
    TVM_TRY_REWRITE(x <= y || y + 1 < x, x != y + 1);
    TVM_TRY_REWRITE(y < x - 1 || x <= y, x != y + 1);
    TVM_TRY_REWRITE(y - 1 < x || x <= y, x != y + 1);

    TVM_TRY_REWRITE(x < y - 1 || y <= x, x != y - 1);
    TVM_TRY_REWRITE(y <= x || x < y - 1, x != y - 1);
    TVM_TRY_REWRITE(x + 1 < y || y <= x, x != y - 1);
    TVM_TRY_REWRITE(y <= x || x + 1 < y, x != y - 1);

    TVM_TRY_REWRITE(x <= y || x == y, x <= y);
    TVM_TRY_REWRITE(x <= y || y == x, x <= y);
    TVM_TRY_REWRITE(x == y || x <= y, x <= y);
    TVM_TRY_REWRITE(y == x || x <= y, x <= y);

    TVM_TRY_REWRITE(x < y || x == y, x <= y);
    TVM_TRY_REWRITE(x < y || y == x, x <= y);
    TVM_TRY_REWRITE(x == y || x < y, x <= y);
    TVM_TRY_REWRITE(y == x || x < y, x <= y);

    // TVM_TRY_REWRITE_IF(x < y || x + c1 == y, x<y, c1.Eval()->value> 0);
    // TVM_TRY_REWRITE_IF(x < y || x == y - c1, x<y, c1.Eval()->value> 0);
    // TVM_TRY_REWRITE_IF(x + c1 == y || x < y, x<y, c1.Eval()->value> 0);
    // TVM_TRY_REWRITE_IF(x == y - c1 || x < y, x<y, c1.Eval()->value> 0);
    // TVM_TRY_REWRITE_IF(x <= y || x + c1 == y, x <= y, c1.Eval()->value >= 0);
    // TVM_TRY_REWRITE_IF(x <= y || x == y - c1, x <= y, c1.Eval()->value >= 0);
    // TVM_TRY_REWRITE_IF(x + c1 == y || x <= y, x <= y, c1.Eval()->value >= 0);
    // TVM_TRY_REWRITE_IF(x == y - c1 || x <= y, x <= y, c1.Eval()->value >= 0);

    TVM_TRY_REWRITE(x == y - 1 || x <= y, x <= y);
    TVM_TRY_REWRITE(x <= y || x == y - 1, x <= y);
    TVM_TRY_REWRITE(x == y + (-1) || x <= y, x <= y);
    TVM_TRY_REWRITE(x <= y || x == y + (-1), x <= y);
    TVM_TRY_REWRITE(x + 1 == y || x <= y, x <= y);
    TVM_TRY_REWRITE(x <= y || x + 1 == y, x <= y);
    TVM_TRY_REWRITE(y - 1 == x || x <= y, x <= y);
    TVM_TRY_REWRITE(x <= y || y - 1 == x, x <= y);
    TVM_TRY_REWRITE(y + (-1) == x || x <= y, x <= y);
    TVM_TRY_REWRITE(x <= y || y + (-1) == x, x <= y);
    TVM_TRY_REWRITE(y == x + 1 || x <= y, x <= y);
    TVM_TRY_REWRITE(x <= y || y == x + 1, x <= y);

    TVM_TRY_REWRITE(x <= y || x == y + 1, x <= y + 1);
    TVM_TRY_REWRITE(x <= y || x - 1 == y, x <= y + 1);
    TVM_TRY_REWRITE(x == y + 1 || x <= y, x <= y + 1);
    TVM_TRY_REWRITE(x - 1 == y || x <= y, x <= y + 1);

    TVM_TRY_REWRITE_IF(x == c1 || x <= c2, x <= c1, c1.Eval()->value - 1 == c2.Eval()->value);
    TVM_TRY_REWRITE_IF(x <= c2 || x == c1, x <= c1, c1.Eval()->value - 1 == c2.Eval()->value);
    TVM_TRY_REWRITE_IF(x == c1 || c2 <= x, c1 <= x, c1.Eval()->value + 1 == c2.Eval()->value);
    TVM_TRY_REWRITE_IF(c2 <= x || x == c1, c1 <= x, c1.Eval()->value + 1 == c2.Eval()->value);

    TVM_TRY_REWRITE_IF(x == y + c1 || x <= y + c2, x <= y + c1,
                       c1.Eval()->value + 1 == c2.Eval()->value);
    TVM_TRY_REWRITE_IF(x <= y + c2 || x == y + c1, x <= y + c1,
                       c1.Eval()->value + 1 == c2.Eval()->value);
    TVM_TRY_REWRITE_IF(y == x - c1 || x <= y + c2, x <= y + c1,
                       c1.Eval()->value + 1 == c2.Eval()->value);
    TVM_TRY_REWRITE_IF(x <= y + c2 || y == x - c1, x <= y + c1,
                       c1.Eval()->value + 1 == c2.Eval()->value);
    TVM_TRY_REWRITE_IF(y == x + (0 - c1) || x <= y + c2, x <= y + c1,
                       c1.Eval()->value + 1 == c2.Eval()->value);
    TVM_TRY_REWRITE_IF(x <= y + c2 || y == x + (0 - c1), x <= y + c1,
                       c1.Eval()->value + 1 == c2.Eval()->value);

    TVM_TRY_REWRITE_IF(x < c1 || c2 < x, ctrue, c2.Eval()->value < c1.Eval()->value);
    TVM_TRY_REWRITE_IF(c2 < x || x < c1, ctrue, c2.Eval()->value < c1.Eval()->value);

    TVM_TRY_REWRITE_IF(x <= c1 || c2 < x, ctrue, c2.Eval()->value <= c1.Eval()->value);
    TVM_TRY_REWRITE_IF(c2 < x || x <= c1, ctrue, c2.Eval()->value <= c1.Eval()->value);
    TVM_TRY_REWRITE_IF(x < c1 || c2 <= x, ctrue, c2.Eval()->value <= c1.Eval()->value);
    TVM_TRY_REWRITE_IF(c2 <= x || x < c1, ctrue, c2.Eval()->value <= c1.Eval()->value);

    TVM_TRY_REWRITE_IF(x <= c1 || c2 <= x, ctrue, c2.Eval()->value <= c1.Eval()->value + 1);
    TVM_TRY_REWRITE_IF(c2 <= x || x <= c1, ctrue, c2.Eval()->value <= c1.Eval()->value + 1);

    TVM_TRY_REWRITE(x != c1 || x == c2, x != c1 || c1 == c2);
    TVM_TRY_REWRITE(x == c2 || x != c1, x != c1 || c1 == c2);

    return std::move(ret);
  }

  PrimExpr RecursiveRewrite(const PrimExpr& expr) {
    bool cache = true;
    std::swap(cache, allow_recursion_);
    auto output = VisitExpr(expr);
    std::swap(cache, allow_recursion_);
    return output;
  }

 private:
  bool allow_recursion_{false};
};
}  // namespace

PrimExpr RewriteBooleanOperators(const PrimExpr& expr) { return BooleanRewriter()(expr); }

}  // namespace arith
}  // namespace tvm<|MERGE_RESOLUTION|>--- conflicted
+++ resolved
@@ -1660,17 +1660,6 @@
 }
 
 PrimExpr RewriteSimplifier::Impl::VisitExpr_(const AndNode* op) {
-<<<<<<< HEAD
-  PrimExpr a = op->a;
-  PrimExpr b = op->b;
-  {
-    With<ConstraintContext> context(analyzer_, b);
-    a = VisitExpr(std::move(a));
-  }
-  {
-    With<ConstraintContext> context(analyzer_, a);
-    b = VisitExpr(std::move(b));
-=======
   PrimExpr ret = IRMutatorWithAnalyzer::VisitExpr_(op);
   op = ret.as<AndNode>();
 
@@ -1689,34 +1678,12 @@
 
   if (op->dtype.lanes() != 1) {
     TVM_TRY_REWRITE(broadcast(x, lanes) && broadcast(y, lanes), broadcast(x && y, lanes));
->>>>>>> 605876e6
-  }
-
-  PrimExpr ret;
-  if (a.same_as(op->a) && b.same_as(op->b)) {
-    ret = GetRef<And>(op);
-  } else {
-    ret = And(a, b);
-  }
-  op = ret.as<AndNode>();
-
-  if (auto match = TryMatchLiteralConstraint(ret)) return match.value();
+  }
 
   return RewriteBooleanOperators(ret);
 }
 
 PrimExpr RewriteSimplifier::Impl::VisitExpr_(const OrNode* op) {
-<<<<<<< HEAD
-  PrimExpr a = op->a;
-  PrimExpr b = op->b;
-  {
-    With<ConstraintContext> context(analyzer_, RewriteBooleanOperators(Not(b)));
-    a = VisitExpr(std::move(a));
-  }
-  {
-    With<ConstraintContext> context(analyzer_, RewriteBooleanOperators(Not(a)));
-    b = VisitExpr(std::move(b));
-=======
   PrimExpr ret = IRMutatorWithAnalyzer::VisitExpr_(op);
 
   op = ret.as<OrNode>();
@@ -1735,18 +1702,7 @@
 
   if (op->dtype.lanes() != 1) {
     TVM_TRY_REWRITE(broadcast(x, lanes) || broadcast(y, lanes), broadcast(x || y, lanes));
->>>>>>> 605876e6
-  }
-
-  PrimExpr ret;
-  if (a.same_as(op->a) && b.same_as(op->b)) {
-    ret = GetRef<Or>(op);
-  } else {
-    ret = Or(a, b);
-  }
-  op = ret.as<OrNode>();
-
-  if (auto match = TryMatchLiteralConstraint(ret)) return match.value();
+  }
 
   return RewriteBooleanOperators(ret);
 }
